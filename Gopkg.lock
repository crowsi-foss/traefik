# This file is autogenerated, do not edit; changes may be undone by the next 'dep ensure'.


[[projects]]
  name = "cloud.google.com/go"
  packages = ["compute/metadata","internal"]
  revision = "2e6a95edb1071d750f6d7db777bf66cd2997af6c"
  version = "v0.7.0"

[[projects]]
  branch = "master"
  name = "github.com/ArthurHlt/go-eureka-client"
  packages = ["eureka"]
  revision = "9d0a49cbd39aa3634ae1977e9f519a262b10adaf"

[[projects]]
  branch = "master"
  name = "github.com/ArthurHlt/gominlog"
  packages = ["."]
  revision = "72eebf980f467d3ab3a8b4ddf660f664911ce519"

[[projects]]
  name = "github.com/Azure/azure-sdk-for-go"
  packages = ["arm/dns"]
  revision = "f7bb4db3ea4c73dc58bd284c38ea644a79324be0"

[[projects]]
  branch = "master"
  name = "github.com/Azure/go-ansiterm"
  packages = [".","winterm"]
  revision = "d6e3b3328b783f23731bc4d058875b0371ff8109"

[[projects]]
  name = "github.com/Azure/go-autorest"
  packages = ["autorest","autorest/adal","autorest/azure","autorest/date","autorest/to"]
  revision = "f6be1abbb5abd0517522f850dd785990d373da7e"
  version = "v9.0.0"

[[projects]]
  branch = "master"
  name = "github.com/BurntSushi/toml"
  packages = ["."]
  revision = "a368813c5e648fee92e5f6c30e3944ff9d5e8895"

[[projects]]
  branch = "master"
  name = "github.com/BurntSushi/ty"
  packages = [".","fun"]
  revision = "6add9cd6ad42d389d6ead1dde60b4ad71e46fd74"

[[projects]]
  name = "github.com/JamesClonk/vultr"
  packages = ["lib"]
  revision = "2fd0705ce648e602e6c9c57329a174270a4f6688"

[[projects]]
  name = "github.com/Masterminds/semver"
  packages = ["."]
  revision = "59c29afe1a994eacb71c833025ca7acf874bb1da"
  version = "v1.2.2"

[[projects]]
  name = "github.com/Masterminds/sprig"
  packages = ["."]
  revision = "e039e20e500c2c025d9145be375e27cf42a94174"

[[projects]]
  name = "github.com/Microsoft/go-winio"
  packages = ["."]
  revision = "f533f7a102197536779ea3a8cb881d639e21ec5a"
  version = "v0.4.2"

[[projects]]
  branch = "master"
  name = "github.com/NYTimes/gziphandler"
  packages = ["."]
  revision = "289a3b81f5aedc99f8d6eb0f67827c142f1310d8"

[[projects]]
  name = "github.com/Nvveen/Gotty"
  packages = ["."]
  revision = "a8b993ba6abdb0e0c12b0125c603323a71c7790c"
  source = "github.com/ijc25/Gotty"

[[projects]]
  name = "github.com/PuerkitoBio/purell"
  packages = ["."]
  revision = "8a290539e2e8629dbc4e6bad948158f790ec31f4"
  version = "v1.0.0"

[[projects]]
  name = "github.com/PuerkitoBio/urlesc"
  packages = ["."]
  revision = "5bd2802263f21d8788851d5305584c82a5c75d7e"

[[projects]]
  name = "github.com/Shopify/sarama"
  packages = ["."]
  revision = "70f6a705d4a17af059acbc6946fb2bd30762acd7"

[[projects]]
  name = "github.com/VividCortex/gohistogram"
  packages = ["."]
  revision = "51564d9861991fb0ad0f531c99ef602d0f9866e6"
  version = "v1.0.0"

[[projects]]
  branch = "containous-fork"
  name = "github.com/abbot/go-http-auth"
  packages = ["."]
  revision = "65b0cdae8d7fe5c05c7430e055938ef6d24a66c9"
  source = "github.com/containous/go-http-auth"

[[projects]]
  branch = "master"
  name = "github.com/abronan/valkeyrie"
  packages = [
    ".",
    "store",
    "store/boltdb",
    "store/consul",
    "store/etcd/v2",
    "store/etcd/v3",
    "store/zookeeper"
  ]
  revision = "063d875e3c5fd734fa2aa12fac83829f62acfc70"

[[projects]]
  name = "github.com/aokoli/goutils"
  packages = ["."]
  revision = "3391d3790d23d03408670993e957e8f408993c34"
  version = "v1.0.1"

[[projects]]
  name = "github.com/apache/thrift"
  packages = ["lib/go/thrift"]
  revision = "b2a4d4ae21c789b689dd162deb819665567f481c"
  version = "0.10.0"

[[projects]]
  branch = "master"
  name = "github.com/armon/go-proxyproto"
  packages = ["."]
  revision = "48572f11356f1843b694f21a290d4f1006bc5e47"

[[projects]]
  name = "github.com/aws/aws-sdk-go"
  packages = ["aws","aws/awserr","aws/awsutil","aws/client","aws/client/metadata","aws/corehandlers","aws/credentials","aws/credentials/ec2rolecreds","aws/credentials/endpointcreds","aws/credentials/stscreds","aws/defaults","aws/ec2metadata","aws/endpoints","aws/request","aws/session","aws/signer/v4","private/protocol","private/protocol/ec2query","private/protocol/json/jsonutil","private/protocol/jsonrpc","private/protocol/query","private/protocol/query/queryutil","private/protocol/rest","private/protocol/restxml","private/protocol/xml/xmlutil","private/waiter","service/dynamodb","service/dynamodb/dynamodbattribute","service/dynamodb/dynamodbiface","service/ec2","service/ecs","service/route53","service/sts"]
  revision = "3f8f870ec9939e32b3372abf74d24e468bcd285d"
  version = "v1.6.18"

[[projects]]
  branch = "master"
  name = "github.com/beorn7/perks"
  packages = ["quantile"]
  revision = "4c0e84591b9aa9e6dcfdf3e020114cd81f89d5f9"

[[projects]]
  name = "github.com/blang/semver"
  packages = ["."]
  revision = "31b736133b98f26d5e078ec9eb591666edfd091f"
  version = "v3.0.1"

[[projects]]
  branch = "master"
  name = "github.com/cenk/backoff"
  packages = ["."]
  revision = "2ea60e5f094469f9e65adb9cd103795b73ae743e"

[[projects]]
  branch = "master"
  name = "github.com/codahale/hdrhistogram"
  packages = ["."]
  revision = "3a0bb77429bd3a61596f5e8a3172445844342120"

[[projects]]
  branch = "master"
  name = "github.com/containerd/continuity"
  packages = ["pathdriver"]
  revision = "b2b946a77f5973f420514090d6f6dd58b08303f0"

[[projects]]
  name = "github.com/containous/flaeg"
  packages = ["."]
  revision = "60c87a513a955ca7225e1b1c772581cea8420cb4"
  version = "v1.0.1"

[[projects]]
  branch = "master"
  name = "github.com/containous/mux"
  packages = ["."]
  revision = "06ccd3e75091eb659b1d720cda0e16bc7057954c"

[[projects]]
  name = "github.com/containous/staert"
  packages = ["."]
  revision = "dbb7c840f31daec0d863ada6829d075a8dbb7469"
  version = "v3.0.0"

[[projects]]
  name = "github.com/containous/traefik-extra-service-fabric"
  packages = ["."]
  revision = "ca1fb57108293caad285b1c366b763f6c6ab71c9"
  version = "v1.0.5"

[[projects]]
  name = "github.com/coreos/bbolt"
  packages = ["."]
  revision = "32c383e75ce054674c53b5a07e55de85332aee14"

[[projects]]
  name = "github.com/coreos/etcd"
  packages = ["auth/authpb","client","clientv3","clientv3/concurrency","etcdserver/api/v3rpc/rpctypes","etcdserver/etcdserverpb","mvcc/mvccpb","pkg/pathutil","pkg/srv","pkg/types","version"]
  revision = "f1d7dd87da3e8feab4aaf675b8e29c6a5ed5f58b"
  version = "v3.2.9"

[[projects]]
  name = "github.com/coreos/go-oidc"
  packages = ["http","jose","key","oauth2","oidc"]
  revision = "5644a2f50e2d2d5ba0b474bc5bc55fea1925936d"

[[projects]]
  name = "github.com/coreos/go-semver"
  packages = ["semver"]
  revision = "8ab6407b697782a06568d4b7f1db25550ec2e4c6"
  version = "v0.2.0"

[[projects]]
  name = "github.com/coreos/go-systemd"
  packages = ["daemon"]
  revision = "48702e0da86bd25e76cfef347e2adeb434a0d0a6"
  version = "v14"

[[projects]]
  name = "github.com/coreos/pkg"
  packages = ["health","httputil","timeutil"]
  revision = "fa29b1d70f0beaddd4c7021607cc3c3be8ce94b8"

[[projects]]
  name = "github.com/davecgh/go-spew"
  packages = ["spew"]
  revision = "04cdfd42973bb9c8589fd6a731800cf222fde1a9"

[[projects]]
  branch = "master"
  name = "github.com/decker502/dnspod-go"
  packages = ["."]
  revision = "f33a2c6040fc2550a631de7b3a53bddccdcd73fb"

[[projects]]
  name = "github.com/dgrijalva/jwt-go"
  packages = ["."]
  revision = "d2709f9f1f31ebcda9651b03077758c1f3a0018c"
  version = "v3.0.0"

[[projects]]
  name = "github.com/dnsimple/dnsimple-go"
  packages = ["dnsimple"]
  revision = "f2d9b723cc9547d182e24ac2e527ae25d25fc93f"

[[projects]]
  name = "github.com/docker/cli"
<<<<<<< HEAD
  packages = [
    "cli/command/image/build",
    "cli/config",
    "cli/config/configfile",
    "cli/config/credentials",
    "opts"
  ]
  revision = "6b63d7b96a41055baddc3fa71f381c7f60bd5d8e"

[[projects]]
  name = "github.com/docker/distribution"
  packages = [
    ".",
    "context",
    "digestset",
    "reference",
    "registry/api/errcode",
    "registry/api/v2",
    "registry/client",
    "registry/client/auth",
    "registry/client/auth/challenge",
    "registry/client/transport",
    "registry/storage/cache",
    "registry/storage/cache/memory",
    "uuid"
  ]
  revision = "edc3ab29cdff8694dd6feb85cfeb4b5f1b38ed9c"

[[projects]]
  name = "github.com/docker/docker"
  packages = [
    "api",
    "api/types",
    "api/types/blkiodev",
    "api/types/container",
    "api/types/events",
    "api/types/filters",
    "api/types/image",
    "api/types/mount",
    "api/types/network",
    "api/types/registry",
    "api/types/strslice",
    "api/types/swarm",
    "api/types/swarm/runtime",
    "api/types/time",
    "api/types/versions",
    "api/types/volume",
    "builder/dockerignore",
    "builder/remotecontext/git",
    "client",
    "pkg/archive",
    "pkg/fileutils",
    "pkg/homedir",
    "pkg/idtools",
    "pkg/ioutils",
    "pkg/jsonmessage",
    "pkg/longpath",
    "pkg/mount",
    "pkg/namesgenerator",
    "pkg/pools",
    "pkg/progress",
    "pkg/stdcopy",
    "pkg/streamformatter",
    "pkg/stringid",
    "pkg/symlink",
    "pkg/system",
    "pkg/tarsum",
    "pkg/term",
    "pkg/term/windows",
    "pkg/urlutil",
    "registry",
    "registry/resumable"
  ]
  revision = "7848b8beb9d38a98a78b75f78e05f8d2255f9dfe"

[[projects]]
  name = "github.com/docker/docker-credential-helpers"
  packages = [
    "client",
    "credentials",
    "pass"
  ]
  revision = "d68f9aeca33f5fd3f08eeae5e9d175edf4e731d1"
  version = "v0.6.0"

[[projects]]
  name = "github.com/docker/go-connections"
  packages = [
    "nat",
    "sockets",
    "tlsconfig"
  ]
  revision = "3ede32e2033de7505e6500d6c868c2b9ed9f169d"
  version = "v0.3.0"
=======
  packages = ["cli/command/image/build","cli/config","cli/config/configfile"]
  revision = "d95fd2f38cfc23e077530c6181330727d561b6a0"

[[projects]]
  name = "github.com/docker/distribution"
  packages = [".","context","digestset","reference","registry/api/errcode","registry/api/v2","registry/client","registry/client/auth","registry/client/auth/challenge","registry/client/transport","registry/storage/cache","registry/storage/cache/memory","uuid"]
  revision = "b38e5838b7b2f2ad48e06ec4b500011976080621"

[[projects]]
  name = "github.com/docker/docker"
  packages = ["api","api/types","api/types/blkiodev","api/types/container","api/types/events","api/types/filters","api/types/image","api/types/mount","api/types/network","api/types/registry","api/types/strslice","api/types/swarm","api/types/time","api/types/versions","api/types/volume","builder/dockerignore","client","opts","pkg/archive","pkg/fileutils","pkg/gitutils","pkg/homedir","pkg/httputils","pkg/idtools","pkg/ioutils","pkg/jsonlog","pkg/jsonmessage","pkg/longpath","pkg/mount","pkg/namesgenerator","pkg/pools","pkg/progress","pkg/promise","pkg/random","pkg/stdcopy","pkg/streamformatter","pkg/stringid","pkg/symlink","pkg/system","pkg/tarsum","pkg/term","pkg/term/windows","pkg/tlsconfig","pkg/urlutil","registry","runconfig/opts"]
  revision = "75c7536d2e2e328b644bf69153de879d1d197988"

[[projects]]
  name = "github.com/docker/go-connections"
  packages = ["nat","sockets","tlsconfig"]
  revision = "e15c02316c12de00874640cd76311849de2aeed5"
>>>>>>> dbd173b4

[[projects]]
  name = "github.com/docker/go-units"
  packages = ["."]
  revision = "9e638d38cf6977a37a8ea0078f3ee75a7cdb2dd1"

[[projects]]
  branch = "master"
  name = "github.com/docker/leadership"
  packages = ["."]
  revision = "a2e096d9fe0af5b4c37dd37aea719bc9c2e5eec6"
  source = "github.com/containous/leadership"

[[projects]]
  branch = "master"
  name = "github.com/docker/libcompose"
<<<<<<< HEAD
  packages = [
    "config",
    "docker",
    "docker/auth",
    "docker/builder",
    "docker/client",
    "docker/container",
    "docker/ctx",
    "docker/image",
    "docker/network",
    "docker/service",
    "docker/volume",
    "labels",
    "logger",
    "lookup",
    "project",
    "project/events",
    "project/options",
    "utils",
    "version",
    "yaml"
  ]
  revision = "57bd716502dcbe1799f026148016022b0f3b989c"
=======
  packages = ["config","docker","docker/auth","docker/builder","docker/client","docker/container","docker/ctx","docker/image","docker/network","docker/service","docker/volume","labels","logger","lookup","project","project/events","project/options","utils","version","yaml"]
  revision = "1b708aac26a4fc6f9bff31728a8e3a252ef57dbd"

[[projects]]
  branch = "master"
  name = "github.com/docker/libkv"
  packages = [".","store","store/boltdb","store/consul","store/etcd/v2","store/etcd/v3","store/zookeeper"]
  revision = "5e4bb288a9a74320bb03f5c18d6bdbab0d8049de"
  source = "github.com/abronan/libkv"

[[projects]]
  name = "github.com/docker/libtrust"
  packages = ["."]
  revision = "9cbd2a1374f46905c68a4eb3694a130610adc62a"
>>>>>>> dbd173b4

[[projects]]
  name = "github.com/donovanhide/eventsource"
  packages = ["."]
  revision = "b8f31a59085e69dd2678cf51840db2ac625cb741"

[[projects]]
  name = "github.com/eapache/channels"
  packages = ["."]
  revision = "47238d5aae8c0fefd518ef2bee46290909cf8263"
  version = "v1.1.0"

[[projects]]
  name = "github.com/eapache/go-resiliency"
  packages = ["breaker"]
  revision = "b1fe83b5b03f624450823b751b662259ffc6af70"

[[projects]]
  branch = "master"
  name = "github.com/eapache/go-xerial-snappy"
  packages = ["."]
  revision = "bb955e01b9346ac19dc29eb16586c90ded99a98c"

[[projects]]
  name = "github.com/eapache/queue"
  packages = ["."]
  revision = "44cc805cf13205b55f69e14bcb69867d1ae92f98"
  version = "v1.1.0"

[[projects]]
  name = "github.com/edeckers/auroradnsclient"
<<<<<<< HEAD
  packages = [
    ".",
    "records",
    "requests",
    "requests/errors",
    "tokens",
    "zones"
  ]
  revision = "1563e622aaca0a8bb895a448f31d4a430ab97586"
  version = "v1.0.3"
=======
  packages = [".","records","requests","requests/errors","tokens","zones"]
  revision = "398f53855ba258191157e20fabfaccca5e13cea9"
>>>>>>> dbd173b4

[[projects]]
  branch = "master"
  name = "github.com/elazarl/go-bindata-assetfs"
  packages = ["."]
  revision = "30f82fa23fd844bd5bb1e5f216db87fd77b5eb43"

[[projects]]
  name = "github.com/emicklei/go-restful"
  packages = [".","log","swagger"]
  revision = "89ef8af493ab468a45a42bb0d89a06fccdd2fb22"

[[projects]]
  name = "github.com/exoscale/egoscale"
  packages = ["."]
  revision = "325740036187ddae3a5b74be00fbbc70011c4d96"

[[projects]]
  name = "github.com/fatih/color"
  packages = ["."]
  revision = "62e9147c64a1ed519147b62a56a14e83e2be02c1"

[[projects]]
  branch = "master"
  name = "github.com/flynn/go-shlex"
  packages = ["."]
  revision = "3f9db97f856818214da2e1057f8ad84803971cff"

[[projects]]
  name = "github.com/gambol99/go-marathon"
  packages = ["."]
  revision = "03b46169666c53b9cc953b875ac5714e5103e064"

[[projects]]
  name = "github.com/ghodss/yaml"
  packages = ["."]
  revision = "73d445a93680fa1a78ae23a5839bad48f32ba1ee"

[[projects]]
  branch = "fork-containous"
  name = "github.com/go-check/check"
  packages = ["."]
  revision = "ca0bf163426aa183d03fd4949101785c0347f273"
  source = "github.com/containous/check"

[[projects]]
  name = "github.com/go-ini/ini"
  packages = ["."]
  revision = "f384f410798cbe7cdce40eec40b79ed32bb4f1ad"

[[projects]]
  name = "github.com/go-kit/kit"
<<<<<<< HEAD
  packages = [
    "log",
    "metrics",
    "metrics/dogstatsd",
    "metrics/generic",
    "metrics/influx",
    "metrics/internal/lv",
    "metrics/internal/ratemap",
    "metrics/multi",
    "metrics/statsd",
    "util/conn"
  ]
=======
  packages = ["log","metrics","metrics/dogstatsd","metrics/generic","metrics/influx","metrics/internal/lv","metrics/internal/ratemap","metrics/multi","metrics/prometheus","metrics/statsd","util/conn"]
>>>>>>> dbd173b4
  revision = "f66b0e13579bfc5a48b9e2a94b1209c107ea1f41"
  version = "v0.3.0"

[[projects]]
  name = "github.com/go-logfmt/logfmt"
  packages = ["."]
  revision = "390ab7935ee28ec6b286364bba9b4dd6410cb3d5"
  version = "v0.3.0"

[[projects]]
  name = "github.com/go-openapi/jsonpointer"
  packages = ["."]
  revision = "46af16f9f7b149af66e5d1bd010e3574dc06de98"

[[projects]]
  name = "github.com/go-openapi/jsonreference"
  packages = ["."]
  revision = "13c6e3589ad90f49bd3e3bbe2c2cb3d7a4142272"

[[projects]]
  name = "github.com/go-openapi/spec"
  packages = ["."]
  revision = "6aced65f8501fe1217321abf0749d354824ba2ff"

[[projects]]
  name = "github.com/go-openapi/swag"
  packages = ["."]
  revision = "1d0bd113de87027671077d3c71eb3ac5d7dbba72"

[[projects]]
  name = "github.com/go-stack/stack"
  packages = ["."]
  revision = "54be5f394ed2c3e19dac9134a40a95ba5a017f7b"
  version = "v1.5.4"

[[projects]]
  name = "github.com/gogo/protobuf"
  packages = ["proto","sortkeys"]
  revision = "909568be09de550ed094403c2bf8a261b5bb730a"
  version = "v0.3"

[[projects]]
  name = "github.com/golang/glog"
  packages = ["."]
  revision = "44145f04b68cf362d9c4df2182967c2275eaefed"

[[projects]]
  name = "github.com/golang/protobuf"
  packages = ["proto","ptypes/any"]
  revision = "4bd1920723d7b7c925de087aa32e2187708897f7"

[[projects]]
  branch = "master"
  name = "github.com/golang/snappy"
  packages = ["."]
  revision = "553a641470496b2327abcac10b36396bd98e45c9"

[[projects]]
  name = "github.com/google/go-github"
  packages = ["github"]
  revision = "fe7d11f8add400587b6718d9f39a62e42cb04c28"

[[projects]]
  branch = "master"
  name = "github.com/google/go-querystring"
  packages = ["query"]
  revision = "53e6ce116135b80d037921a7fdd5138cf32d7a8a"

[[projects]]
  name = "github.com/google/gofuzz"
  packages = ["."]
  revision = "bbcb9da2d746f8bdbd6a936686a0a6067ada0ec5"

[[projects]]
  name = "github.com/googleapis/gax-go"
  packages = ["."]
  revision = "9af46dd5a1713e8b5cd71106287eba3cefdde50b"

[[projects]]
  name = "github.com/gorilla/context"
  packages = ["."]
  revision = "215affda49addc4c8ef7e2534915df2c8c35c6cd"

[[projects]]
  name = "github.com/gorilla/mux"
  packages = ["."]
  revision = "e444e69cbd2e2e3e0749a2f3c717cec491552bbf"

[[projects]]
  name = "github.com/gorilla/websocket"
  packages = ["."]
  revision = "a69d9f6de432e2c6b296a947d8a5ee88f68522cf"

[[projects]]
  name = "github.com/gravitational/trace"
  packages = ["."]
  revision = "0bd13642feb8f57acc0d8e3a568edc34e05a74b9"
  version = "1.1.3"

[[projects]]
  name = "github.com/hashicorp/consul"
  packages = ["api"]
  revision = "3f92cc70e8163df866873c16c6d89889b5c95fc4"

[[projects]]
  name = "github.com/hashicorp/go-cleanhttp"
  packages = ["."]
  revision = "3573b8b52aa7b37b9358d966a898feb387f62437"

[[projects]]
  name = "github.com/hashicorp/go-version"
  packages = ["."]
  revision = "03c5bf6be031b6dd45afec16b1cf94fc8938bc77"

[[projects]]
  name = "github.com/hashicorp/serf"
  packages = ["coordinate"]
  revision = "19f2c401e122352c047a84d6584dd51e2fb8fcc4"

[[projects]]
  name = "github.com/huandu/xstrings"
  packages = ["."]
  revision = "3959339b333561bf62a38b424fd41517c2c90f40"

[[projects]]
  name = "github.com/imdario/mergo"
  packages = ["."]
  revision = "7fe0c75c13abdee74b09fcacef5ea1c6bba6a874"
  version = "0.2.4"

[[projects]]
  name = "github.com/influxdata/influxdb"
  packages = ["client/v2","models","pkg/escape"]
  revision = "2d474a3089bcfce6b472779be9470a1f0ef3d5e4"
  version = "v1.3.7"

[[projects]]
  branch = "master"
  name = "github.com/jjcollinge/servicefabric"
  packages = ["."]
  revision = "8026935326c842b71dee8e2329c1fda41a7a92f4"

[[projects]]
  name = "github.com/jmespath/go-jmespath"
  packages = ["."]
  revision = "bd40a432e4c76585ef6b72d3fd96fb9b6dc7b68d"

[[projects]]
  name = "github.com/jonboulle/clockwork"
  packages = ["."]
  revision = "72f9bd7c4e0c2a40055ab3d0f09654f730cce982"

[[projects]]
  name = "github.com/juju/ratelimit"
  packages = ["."]
  revision = "77ed1c8a01217656d2080ad51981f6e99adaa177"

[[projects]]
  branch = "master"
  name = "github.com/kr/logfmt"
  packages = ["."]
  revision = "b84e30acd515aadc4b783ad4ff83aff3299bdfe0"

[[projects]]
  branch = "master"
  name = "github.com/libkermit/compose"
<<<<<<< HEAD
  packages = [
    ".",
    "check"
  ]
  revision = "c04e39c026ad1c76c027d6780150c8f7dec0a610"
=======
  packages = [".","check"]
  revision = "4a33a16f1446ba205c4da7b09105d5bdc293b432"
>>>>>>> dbd173b4

[[projects]]
  branch = "master"
  name = "github.com/libkermit/docker"
  packages = ["."]
  revision = "e6674d32b80712b563ed8a0187af2bc93448b82f"

[[projects]]
  branch = "master"
  name = "github.com/libkermit/docker-check"
  packages = ["."]
  revision = "1113af38e5916529ad7317b0fe12e273e6e92af5"

[[projects]]
  name = "github.com/mailgun/minheap"
  packages = ["."]
  revision = "7c28d80e2ada649fc8ab1a37b86d30a2633bd47c"

[[projects]]
  branch = "master"
  name = "github.com/mailgun/multibuf"
  packages = ["."]
  revision = "565402cd71fbd9c12aa7e295324ea357e970a61e"

[[projects]]
  name = "github.com/mailgun/timetools"
  packages = ["."]
  revision = "7e6055773c5137efbeb3bd2410d705fe10ab6bfd"

[[projects]]
  branch = "master"
  name = "github.com/mailgun/ttlmap"
  packages = ["."]
  revision = "c1c17f74874f2a5ea48bfb06b5459d4ef2689749"

[[projects]]
  name = "github.com/mailru/easyjson"
  packages = ["buffer","jlexer","jwriter"]
  revision = "d5b7844b561a7bc640052f1b935f7b800330d7e0"

[[projects]]
  name = "github.com/mattn/go-colorable"
  packages = ["."]
  revision = "5411d3eea5978e6cdc258b30de592b60df6aba96"

[[projects]]
  name = "github.com/mattn/go-isatty"
  packages = ["."]
  revision = "57fdcb988a5c543893cc61bce354a6e24ab70022"

[[projects]]
  name = "github.com/mattn/go-shellwords"
  packages = ["."]
  revision = "02e3cf038dcea8290e44424da473dd12be796a8a"
  version = "v1.0.3"

[[projects]]
  branch = "master"
  name = "github.com/matttproud/golang_protobuf_extensions"
  packages = ["pbutil"]
  revision = "c12348ce28de40eed0136aa2b644d0ee0650e56c"

[[projects]]
  name = "github.com/mesos/mesos-go"
  packages = ["detector","detector/zoo","mesosproto","mesosutil","upid"]
  revision = "068d5470506e3780189fe607af40892814197c5e"

[[projects]]
  branch = "master"
  name = "github.com/mesosphere/mesos-dns"
  packages = ["detect","errorutil","logging","models","records","records/labels","records/state","util"]
  revision = "b47dc4c19f215e98da687b15b4c64e70f629bea5"
  source = "https://github.com/containous/mesos-dns.git"

[[projects]]
  name = "github.com/miekg/dns"
  packages = ["."]
  revision = "8060d9f51305bbe024b99679454e62f552cd0b0b"

[[projects]]
  branch = "master"
  name = "github.com/mitchellh/copystructure"
  packages = ["."]
  revision = "d23ffcb85de31694d6ccaa23ccb4a03e55c1303f"

[[projects]]
  branch = "master"
  name = "github.com/mitchellh/hashstructure"
  packages = ["."]
  revision = "2bca23e0e452137f789efbc8610126fd8b94f73b"

[[projects]]
  branch = "master"
  name = "github.com/mitchellh/mapstructure"
  packages = ["."]
  revision = "b4575eea38cca1123ec2dc90c26529b5c5acfcff"

[[projects]]
  branch = "master"
  name = "github.com/mitchellh/reflectwalk"
  packages = ["."]
  revision = "63d60e9d0dbc60cf9164e6510889b0db6683d98c"

[[projects]]
  name = "github.com/mvdan/xurls"
  packages = ["."]
  revision = "db96455566f05ffe42bd6ac671f05eeb1152b45d"

[[projects]]
  branch = "master"
  name = "github.com/ogier/pflag"
  packages = ["."]
  revision = "45c278ab3607870051a2ea9040bb85fcb8557481"

[[projects]]
  name = "github.com/opencontainers/go-digest"
  packages = ["."]
  revision = "a6d0ee40d4207ea02364bd3b9e8e77b9159ba1eb"

[[projects]]
  name = "github.com/opencontainers/image-spec"
  packages = ["specs-go","specs-go/v1"]
  revision = "f03dbe35d449c54915d235f1a3cf8f585a24babe"

[[projects]]
  name = "github.com/opencontainers/runc"
  packages = ["libcontainer/system","libcontainer/user"]
  revision = "b6b70e53451794e8333e9b602cc096b47a20bd0f"

[[projects]]
  branch = "master"
  name = "github.com/opentracing-contrib/go-observer"
  packages = ["."]
  revision = "a52f2342449246d5bcc273e65cbdcfa5f7d6c63c"

[[projects]]
  name = "github.com/opentracing/opentracing-go"
  packages = [
    ".",
    "ext",
    "log"
  ]
  revision = "1949ddbfd147afd4d964a9f00b24eb291e0e7c38"
  version = "v1.0.2"

[[projects]]
  name = "github.com/openzipkin/zipkin-go-opentracing"
  packages = [
    ".",
    "flag",
    "thrift/gen-go/scribe",
    "thrift/gen-go/zipkincore",
    "types",
    "wire"
  ]
  revision = "1f5c07e90700ae93ddcba0c7af7d9c7201646ccc"

[[projects]]
  name = "github.com/ovh/go-ovh"
  packages = ["ovh"]
  revision = "4b1fea467323b74c5f462f0947f402b428ca0626"

[[projects]]
  name = "github.com/pborman/uuid"
  packages = ["."]
  revision = "ca53cad383cad2479bbba7f7a1a05797ec1386e4"

[[projects]]
  name = "github.com/pierrec/lz4"
  packages = ["."]
  revision = "08c27939df1bd95e881e2c2367a749964ad1fceb"
  version = "v1.0.1"

[[projects]]
  branch = "master"
  name = "github.com/pierrec/xxHash"
  packages = ["xxHash32"]
  revision = "a0006b13c722f7f12368c00a3d3c2ae8a999a0c6"

[[projects]]
  name = "github.com/pkg/errors"
  packages = ["."]
  revision = "c605e284fe17294bda444b34710735b29d1a9d90"

[[projects]]
  name = "github.com/pmezard/go-difflib"
  packages = ["difflib"]
  revision = "d8ed2627bdf02c080bf22230dbb337003b7aba2d"

[[projects]]
  name = "github.com/prometheus/client_golang"
  packages = ["prometheus","prometheus/promhttp"]
  revision = "08fd2e12372a66e68e30523c7642e0cbc3e4fbde"

[[projects]]
  name = "github.com/prometheus/client_model"
  packages = ["go"]
  revision = "6f3806018612930941127f2a7c6c453ba2c527d2"

[[projects]]
  name = "github.com/prometheus/common"
  packages = ["expfmt","internal/bitbucket.org/ww/goautoneg","model"]
  revision = "49fee292b27bfff7f354ee0f64e1bc4850462edf"

[[projects]]
  name = "github.com/prometheus/procfs"
  packages = [".","xfs"]
  revision = "a1dba9ce8baed984a2495b658c82687f8157b98f"

[[projects]]
  name = "github.com/rancher/go-rancher"
  packages = ["v2"]
  revision = "52e2f489534007ae843065468c5a1920d542afa4"

[[projects]]
  branch = "containous-fork"
  name = "github.com/rancher/go-rancher-metadata"
  packages = ["metadata"]
  revision = "e937e8308985dfd3bc157cc8a284454f0cbf4fef"
  source = "github.com/containous/go-rancher-metadata"

[[projects]]
  name = "github.com/rcrowley/go-metrics"
  packages = ["."]
  revision = "1f30fe9094a513ce4c700b9a54458bbb0c96996c"

[[projects]]
  branch = "master"
  name = "github.com/ryanuber/go-glob"
  packages = ["."]
  revision = "256dc444b735e061061cf46c809487313d5b0065"

[[projects]]
  name = "github.com/samuel/go-zookeeper"
  packages = ["zk"]
  revision = "1d7be4effb13d2d908342d349d71a284a7542693"

[[projects]]
  name = "github.com/satori/go.uuid"
  packages = ["."]
  revision = "879c5887cd475cd7864858769793b2ceb0d44feb"
  version = "v1.1.0"

[[projects]]
  name = "github.com/sirupsen/logrus"
  packages = ["."]
  revision = "d682213848ed68c0a260ca37d6dd5ace8423f5ba"
  version = "v1.0.4"

[[projects]]
  name = "github.com/spf13/pflag"
  packages = ["."]
  revision = "cb88ea77998c3f024757528e3305022ab50b43be"

[[projects]]
  name = "github.com/stretchr/objx"
  packages = ["."]
  revision = "cbeaeb16a013161a98496fad62933b1d21786672"

[[projects]]
  name = "github.com/stretchr/testify"
  packages = ["assert","mock","require"]
  revision = "4d4bfba8f1d1027c4fdbe371823030df51419987"

[[projects]]
  branch = "master"
  name = "github.com/stvp/go-udp-testing"
  packages = ["."]
  revision = "c4434f09ec131ecf30f986d5dcb1636508bfa49a"

[[projects]]
  name = "github.com/thoas/stats"
  packages = ["."]
  revision = "152b5d051953fdb6e45f14b6826962aadc032324"

[[projects]]
  branch = "master"
  name = "github.com/timewasted/linode"
  packages = [".","dns"]
  revision = "37e84520dcf74488f67654f9c775b9752c232dc1"

[[projects]]
  name = "github.com/tv42/zbase32"
  packages = ["."]
  revision = "03389da7e0bf9844767f82690f4d68fc097a1306"

[[projects]]
  name = "github.com/uber/jaeger-client-go"
  packages = [
    ".",
    "config",
    "internal/spanlog",
    "log",
    "rpcmetrics",
    "thrift-gen/agent",
    "thrift-gen/jaeger",
    "thrift-gen/sampling",
    "thrift-gen/zipkincore",
    "utils"
  ]
  revision = "3e3870040def0ebdaf65a003863fa64f5cb26139"
  version = "v2.9.0"

[[projects]]
  name = "github.com/uber/jaeger-lib"
  packages = ["metrics"]
  revision = "3b2a9ad2a045881ab7a0f81d465be54c8292ee4f"
  version = "v1.1.0"

[[projects]]
  name = "github.com/ugorji/go"
  packages = ["codec"]
  revision = "ea9cd21fa0bc41ee4bdd50ac7ed8cbc7ea2ed960"

[[projects]]
  name = "github.com/unrolled/render"
  packages = ["."]
  revision = "50716a0a853771bb36bfce61a45cdefdb98c2e6e"

[[projects]]
  name = "github.com/unrolled/secure"
  packages = ["."]
  revision = "824e85271811af89640ea25620c67f6c2eed987e"

[[projects]]
  name = "github.com/urfave/negroni"
  packages = ["."]
  revision = "490e6a555d47ca891a89a150d0c1ef3922dfffe9"

[[projects]]
  name = "github.com/vdemeester/shakers"
  packages = ["."]
  revision = "24d7f1d6a71aa5d9cbe7390e4afb66b7eef9e1b3"
  version = "v0.1.0"

[[projects]]
  branch = "master"
  name = "github.com/vulcand/oxy"
<<<<<<< HEAD
  packages = [
    "buffer",
    "cbreaker",
    "connlimit",
    "forward",
    "memmetrics",
    "ratelimit",
    "roundrobin",
    "utils"
  ]
  revision = "092a2d70bb8859a9def2b1bb9a61cdc193ee55cc"
=======
  packages = ["cbreaker","connlimit","forward","memmetrics","ratelimit","roundrobin","utils"]
  revision = "7e69a72707cbd367525e3c626be40c4a39454bb2"
  source = "https://github.com/containous/oxy.git"
>>>>>>> dbd173b4

[[projects]]
  name = "github.com/vulcand/predicate"
  packages = ["."]
<<<<<<< HEAD
  revision = "939c094524d124c55fa8afe0e077701db4a865e2"
  version = "v1.0.0"
=======
  revision = "19b9dde14240d94c804ae5736ad0e1de10bf8fe6"

[[projects]]
  name = "github.com/vulcand/route"
  packages = ["."]
  revision = "cb89d787ddbb1c5849a7ac9f79004c1fd12a4a32"

[[projects]]
  name = "github.com/vulcand/vulcand"
  packages = ["conntracker","plugin","plugin/rewrite","router"]
  revision = "42492a3a85e294bdbdd1bcabb8c12769a81ea284"
>>>>>>> dbd173b4

[[projects]]
  branch = "master"
  name = "github.com/xeipuuv/gojsonpointer"
  packages = ["."]
  revision = "6fe8760cad3569743d51ddbb243b26f8456742dc"

[[projects]]
  branch = "master"
  name = "github.com/xeipuuv/gojsonreference"
  packages = ["."]
  revision = "e02fc20de94c78484cd5ffb007f8af96be030a45"

[[projects]]
  name = "github.com/xeipuuv/gojsonschema"
  packages = ["."]
  revision = "0c8571ac0ce161a5feb57375a9cdf148c98c0f70"

[[projects]]
  branch = "master"
  name = "github.com/xenolf/lego"
<<<<<<< HEAD
  packages = [
    "acme",
    "providers/dns",
    "providers/dns/auroradns",
    "providers/dns/azure",
    "providers/dns/cloudflare",
    "providers/dns/digitalocean",
    "providers/dns/dnsimple",
    "providers/dns/dnsmadeeasy",
    "providers/dns/dnspod",
    "providers/dns/dyn",
    "providers/dns/exoscale",
    "providers/dns/gandi",
    "providers/dns/godaddy",
    "providers/dns/googlecloud",
    "providers/dns/linode",
    "providers/dns/namecheap",
    "providers/dns/ns1",
    "providers/dns/otc",
    "providers/dns/ovh",
    "providers/dns/pdns",
    "providers/dns/rackspace",
    "providers/dns/rfc2136",
    "providers/dns/route53",
    "providers/dns/vultr"
  ]
  revision = "b929aa5aab5ad2e197bb3d74ef99fac61bfa47bc"
=======
  packages = ["acme","providers/dns","providers/dns/auroradns","providers/dns/azure","providers/dns/cloudflare","providers/dns/digitalocean","providers/dns/dnsimple","providers/dns/dnsmadeeasy","providers/dns/dnspod","providers/dns/dyn","providers/dns/exoscale","providers/dns/gandi","providers/dns/googlecloud","providers/dns/linode","providers/dns/namecheap","providers/dns/ns1","providers/dns/otc","providers/dns/ovh","providers/dns/pdns","providers/dns/rackspace","providers/dns/rfc2136","providers/dns/route53","providers/dns/vultr"]
  revision = "67c86d860a797ce2483f50d9174d4ed24984bef2"
  version = "v0.4.1"
>>>>>>> dbd173b4

[[projects]]
  branch = "master"
  name = "golang.org/x/crypto"
<<<<<<< HEAD
  packages = [
    "bcrypt",
    "blowfish",
    "ocsp",
    "pbkdf2",
    "scrypt",
    "ssh/terminal"
  ]
  revision = "13931e22f9e72ea58bb73048bc752b48c6d4d4ac"
=======
  packages = ["bcrypt","blowfish","ocsp","pbkdf2","scrypt"]
  revision = "4ed45ec682102c643324fae5dff8dab085b6c300"
>>>>>>> dbd173b4

[[projects]]
  branch = "master"
  name = "golang.org/x/net"
<<<<<<< HEAD
  packages = [
    "context",
    "context/ctxhttp",
    "http2",
    "http2/hpack",
    "idna",
    "internal/timeseries",
    "lex/httplex",
    "proxy",
    "trace",
    "websocket"
  ]
  revision = "5ccada7d0a7ba9aeb5d3aca8d3501b4c2a509fec"
=======
  packages = ["context","context/ctxhttp","http2","http2/hpack","idna","internal/timeseries","lex/httplex","proxy","publicsuffix","trace","websocket"]
  revision = "c8c74377599bd978aee1cf3b9b63a8634051cec2"
>>>>>>> dbd173b4

[[projects]]
  name = "golang.org/x/oauth2"
  packages = [".","google","internal","jws","jwt"]
  revision = "7fdf09982454086d5570c7db3e11f360194830ca"

[[projects]]
  branch = "master"
  name = "golang.org/x/sys"
<<<<<<< HEAD
  packages = [
    "unix",
    "windows"
  ]
  revision = "fff93fa7cd278d84afc205751523809c464168ab"
=======
  packages = ["unix","windows"]
  revision = "8f0908ab3b2457e2e15403d3697c9ef5cb4b57a9"
>>>>>>> dbd173b4

[[projects]]
  name = "golang.org/x/text"
  packages = ["cases","internal","internal/gen","internal/tag","internal/triegen","internal/ucd","language","runes","secure/bidirule","secure/precis","transform","unicode/bidi","unicode/cldr","unicode/norm","unicode/rangetable","width"]
  revision = "4ee4af566555f5fbe026368b75596286a312663a"

[[projects]]
  name = "golang.org/x/time"
  packages = ["rate"]
  revision = "8be79e1e0910c292df4e79c241bb7e8f7e725959"

[[projects]]
  name = "google.golang.org/api"
  packages = ["dns/v1","gensupport","googleapi","googleapi/internal/uritemplates"]
  revision = "1575df15c1bb8b18ad4d9bc5ca495cc85b0764fe"

[[projects]]
  name = "google.golang.org/appengine"
  packages = [".","internal","internal/app_identity","internal/base","internal/datastore","internal/log","internal/modules","internal/remote_api","internal/urlfetch","urlfetch"]
  revision = "4f7eeb5305a4ba1966344836ba4af9996b7b4e05"

[[projects]]
  name = "google.golang.org/genproto"
  packages = ["googleapis/rpc/status"]
  revision = "09f6ed296fc66555a25fe4ce95173148778dfa85"

[[projects]]
  name = "google.golang.org/grpc"
  packages = [".","codes","connectivity","credentials","grpclb/grpc_lb_v1","grpclog","internal","keepalive","metadata","naming","peer","stats","status","tap","transport"]
  revision = "b3ddf786825de56a4178401b7e174ee332173b66"
  version = "v1.5.2"

[[projects]]
  name = "gopkg.in/fsnotify.v1"
  packages = ["."]
  revision = "629574ca2a5df945712d3079857300b5e4da0236"
  version = "v1.4.2"

[[projects]]
  name = "gopkg.in/inf.v0"
  packages = ["."]
  revision = "3887ee99ecf07df5b447e9b00d9c0b2adaa9f3e4"
  version = "v0.9.0"

[[projects]]
  name = "gopkg.in/ini.v1"
  packages = ["."]
  revision = "5b3e00af70a9484542169a976dcab8d03e601a17"
  version = "v1.30.0"

[[projects]]
  name = "gopkg.in/ns1/ns1-go.v2"
  packages = ["rest","rest/model/account","rest/model/data","rest/model/dns","rest/model/filter","rest/model/monitor"]
  revision = "c563826f4cbef9c11bebeb9f20a3f7afe9c1e2f4"

[[projects]]
  name = "gopkg.in/square/go-jose.v1"
  packages = [".","cipher","json"]
  revision = "aa2e30fdd1fe9dd3394119af66451ae790d50e0d"
  version = "v1.1.0"

[[projects]]
  name = "gopkg.in/yaml.v2"
  packages = ["."]
  revision = "53feefa2559fb8dfa8d81baad31be332c97d6c77"

[[projects]]
  name = "k8s.io/client-go"
  packages = ["discovery","kubernetes","kubernetes/typed/apps/v1beta1","kubernetes/typed/authentication/v1beta1","kubernetes/typed/authorization/v1beta1","kubernetes/typed/autoscaling/v1","kubernetes/typed/batch/v1","kubernetes/typed/batch/v2alpha1","kubernetes/typed/certificates/v1alpha1","kubernetes/typed/core/v1","kubernetes/typed/extensions/v1beta1","kubernetes/typed/policy/v1beta1","kubernetes/typed/rbac/v1alpha1","kubernetes/typed/storage/v1beta1","pkg/api","pkg/api/errors","pkg/api/install","pkg/api/meta","pkg/api/meta/metatypes","pkg/api/resource","pkg/api/unversioned","pkg/api/v1","pkg/api/validation/path","pkg/apimachinery","pkg/apimachinery/announced","pkg/apimachinery/registered","pkg/apis/apps","pkg/apis/apps/install","pkg/apis/apps/v1beta1","pkg/apis/authentication","pkg/apis/authentication/install","pkg/apis/authentication/v1beta1","pkg/apis/authorization","pkg/apis/authorization/install","pkg/apis/authorization/v1beta1","pkg/apis/autoscaling","pkg/apis/autoscaling/install","pkg/apis/autoscaling/v1","pkg/apis/batch","pkg/apis/batch/install","pkg/apis/batch/v1","pkg/apis/batch/v2alpha1","pkg/apis/certificates","pkg/apis/certificates/install","pkg/apis/certificates/v1alpha1","pkg/apis/extensions","pkg/apis/extensions/install","pkg/apis/extensions/v1beta1","pkg/apis/policy","pkg/apis/policy/install","pkg/apis/policy/v1beta1","pkg/apis/rbac","pkg/apis/rbac/install","pkg/apis/rbac/v1alpha1","pkg/apis/storage","pkg/apis/storage/install","pkg/apis/storage/v1beta1","pkg/auth/user","pkg/conversion","pkg/conversion/queryparams","pkg/fields","pkg/genericapiserver/openapi/common","pkg/labels","pkg/runtime","pkg/runtime/serializer","pkg/runtime/serializer/json","pkg/runtime/serializer/protobuf","pkg/runtime/serializer/recognizer","pkg/runtime/serializer/streaming","pkg/runtime/serializer/versioning","pkg/selection","pkg/third_party/forked/golang/reflect","pkg/third_party/forked/golang/template","pkg/types","pkg/util","pkg/util/cert","pkg/util/clock","pkg/util/diff","pkg/util/errors","pkg/util/flowcontrol","pkg/util/framer","pkg/util/integer","pkg/util/intstr","pkg/util/json","pkg/util/jsonpath","pkg/util/labels","pkg/util/net","pkg/util/parsers","pkg/util/rand","pkg/util/runtime","pkg/util/sets","pkg/util/uuid","pkg/util/validation","pkg/util/validation/field","pkg/util/wait","pkg/util/yaml","pkg/version","pkg/watch","pkg/watch/versioned","plugin/pkg/client/auth","plugin/pkg/client/auth/gcp","plugin/pkg/client/auth/oidc","rest","tools/cache","tools/clientcmd/api","tools/metrics","transport"]
  revision = "e121606b0d09b2e1c467183ee46217fa85a6b672"
  version = "v2.0.0"

[solve-meta]
  analyzer-name = "dep"
  analyzer-version = 1
<<<<<<< HEAD
  inputs-digest = "daede4415dbd8614087d38fc4d8cba45d679bbb7185bfca805091ef7b295341f"
=======
  inputs-digest = "691b593c653c992681b518be011637c40d978c9366f518ced19a442ab2acd6d7"
>>>>>>> dbd173b4
  solver-name = "gps-cdcl"
  solver-version = 1<|MERGE_RESOLUTION|>--- conflicted
+++ resolved
@@ -3,7 +3,10 @@
 
 [[projects]]
   name = "cloud.google.com/go"
-  packages = ["compute/metadata","internal"]
+  packages = [
+    "compute/metadata",
+    "internal"
+  ]
   revision = "2e6a95edb1071d750f6d7db777bf66cd2997af6c"
   version = "v0.7.0"
 
@@ -27,12 +30,21 @@
 [[projects]]
   branch = "master"
   name = "github.com/Azure/go-ansiterm"
-  packages = [".","winterm"]
+  packages = [
+    ".",
+    "winterm"
+  ]
   revision = "d6e3b3328b783f23731bc4d058875b0371ff8109"
 
 [[projects]]
   name = "github.com/Azure/go-autorest"
-  packages = ["autorest","autorest/adal","autorest/azure","autorest/date","autorest/to"]
+  packages = [
+    "autorest",
+    "autorest/adal",
+    "autorest/azure",
+    "autorest/date",
+    "autorest/to"
+  ]
   revision = "f6be1abbb5abd0517522f850dd785990d373da7e"
   version = "v9.0.0"
 
@@ -45,7 +57,10 @@
 [[projects]]
   branch = "master"
   name = "github.com/BurntSushi/ty"
-  packages = [".","fun"]
+  packages = [
+    ".",
+    "fun"
+  ]
   revision = "6add9cd6ad42d389d6ead1dde60b4ad71e46fd74"
 
 [[projects]]
@@ -145,7 +160,41 @@
 
 [[projects]]
   name = "github.com/aws/aws-sdk-go"
-  packages = ["aws","aws/awserr","aws/awsutil","aws/client","aws/client/metadata","aws/corehandlers","aws/credentials","aws/credentials/ec2rolecreds","aws/credentials/endpointcreds","aws/credentials/stscreds","aws/defaults","aws/ec2metadata","aws/endpoints","aws/request","aws/session","aws/signer/v4","private/protocol","private/protocol/ec2query","private/protocol/json/jsonutil","private/protocol/jsonrpc","private/protocol/query","private/protocol/query/queryutil","private/protocol/rest","private/protocol/restxml","private/protocol/xml/xmlutil","private/waiter","service/dynamodb","service/dynamodb/dynamodbattribute","service/dynamodb/dynamodbiface","service/ec2","service/ecs","service/route53","service/sts"]
+  packages = [
+    "aws",
+    "aws/awserr",
+    "aws/awsutil",
+    "aws/client",
+    "aws/client/metadata",
+    "aws/corehandlers",
+    "aws/credentials",
+    "aws/credentials/ec2rolecreds",
+    "aws/credentials/endpointcreds",
+    "aws/credentials/stscreds",
+    "aws/defaults",
+    "aws/ec2metadata",
+    "aws/endpoints",
+    "aws/request",
+    "aws/session",
+    "aws/signer/v4",
+    "private/protocol",
+    "private/protocol/ec2query",
+    "private/protocol/json/jsonutil",
+    "private/protocol/jsonrpc",
+    "private/protocol/query",
+    "private/protocol/query/queryutil",
+    "private/protocol/rest",
+    "private/protocol/restxml",
+    "private/protocol/xml/xmlutil",
+    "private/waiter",
+    "service/dynamodb",
+    "service/dynamodb/dynamodbattribute",
+    "service/dynamodb/dynamodbiface",
+    "service/ec2",
+    "service/ecs",
+    "service/route53",
+    "service/sts"
+  ]
   revision = "3f8f870ec9939e32b3372abf74d24e468bcd285d"
   version = "v1.6.18"
 
@@ -210,13 +259,31 @@
 
 [[projects]]
   name = "github.com/coreos/etcd"
-  packages = ["auth/authpb","client","clientv3","clientv3/concurrency","etcdserver/api/v3rpc/rpctypes","etcdserver/etcdserverpb","mvcc/mvccpb","pkg/pathutil","pkg/srv","pkg/types","version"]
+  packages = [
+    "auth/authpb",
+    "client",
+    "clientv3",
+    "clientv3/concurrency",
+    "etcdserver/api/v3rpc/rpctypes",
+    "etcdserver/etcdserverpb",
+    "mvcc/mvccpb",
+    "pkg/pathutil",
+    "pkg/srv",
+    "pkg/types",
+    "version"
+  ]
   revision = "f1d7dd87da3e8feab4aaf675b8e29c6a5ed5f58b"
   version = "v3.2.9"
 
 [[projects]]
   name = "github.com/coreos/go-oidc"
-  packages = ["http","jose","key","oauth2","oidc"]
+  packages = [
+    "http",
+    "jose",
+    "key",
+    "oauth2",
+    "oidc"
+  ]
   revision = "5644a2f50e2d2d5ba0b474bc5bc55fea1925936d"
 
 [[projects]]
@@ -233,7 +300,11 @@
 
 [[projects]]
   name = "github.com/coreos/pkg"
-  packages = ["health","httputil","timeutil"]
+  packages = [
+    "health",
+    "httputil",
+    "timeutil"
+  ]
   revision = "fa29b1d70f0beaddd4c7021607cc3c3be8ce94b8"
 
 [[projects]]
@@ -260,7 +331,6 @@
 
 [[projects]]
   name = "github.com/docker/cli"
-<<<<<<< HEAD
   packages = [
     "cli/command/image/build",
     "cli/config",
@@ -355,25 +425,6 @@
   ]
   revision = "3ede32e2033de7505e6500d6c868c2b9ed9f169d"
   version = "v0.3.0"
-=======
-  packages = ["cli/command/image/build","cli/config","cli/config/configfile"]
-  revision = "d95fd2f38cfc23e077530c6181330727d561b6a0"
-
-[[projects]]
-  name = "github.com/docker/distribution"
-  packages = [".","context","digestset","reference","registry/api/errcode","registry/api/v2","registry/client","registry/client/auth","registry/client/auth/challenge","registry/client/transport","registry/storage/cache","registry/storage/cache/memory","uuid"]
-  revision = "b38e5838b7b2f2ad48e06ec4b500011976080621"
-
-[[projects]]
-  name = "github.com/docker/docker"
-  packages = ["api","api/types","api/types/blkiodev","api/types/container","api/types/events","api/types/filters","api/types/image","api/types/mount","api/types/network","api/types/registry","api/types/strslice","api/types/swarm","api/types/time","api/types/versions","api/types/volume","builder/dockerignore","client","opts","pkg/archive","pkg/fileutils","pkg/gitutils","pkg/homedir","pkg/httputils","pkg/idtools","pkg/ioutils","pkg/jsonlog","pkg/jsonmessage","pkg/longpath","pkg/mount","pkg/namesgenerator","pkg/pools","pkg/progress","pkg/promise","pkg/random","pkg/stdcopy","pkg/streamformatter","pkg/stringid","pkg/symlink","pkg/system","pkg/tarsum","pkg/term","pkg/term/windows","pkg/tlsconfig","pkg/urlutil","registry","runconfig/opts"]
-  revision = "75c7536d2e2e328b644bf69153de879d1d197988"
-
-[[projects]]
-  name = "github.com/docker/go-connections"
-  packages = ["nat","sockets","tlsconfig"]
-  revision = "e15c02316c12de00874640cd76311849de2aeed5"
->>>>>>> dbd173b4
 
 [[projects]]
   name = "github.com/docker/go-units"
@@ -390,7 +441,6 @@
 [[projects]]
   branch = "master"
   name = "github.com/docker/libcompose"
-<<<<<<< HEAD
   packages = [
     "config",
     "docker",
@@ -414,22 +464,6 @@
     "yaml"
   ]
   revision = "57bd716502dcbe1799f026148016022b0f3b989c"
-=======
-  packages = ["config","docker","docker/auth","docker/builder","docker/client","docker/container","docker/ctx","docker/image","docker/network","docker/service","docker/volume","labels","logger","lookup","project","project/events","project/options","utils","version","yaml"]
-  revision = "1b708aac26a4fc6f9bff31728a8e3a252ef57dbd"
-
-[[projects]]
-  branch = "master"
-  name = "github.com/docker/libkv"
-  packages = [".","store","store/boltdb","store/consul","store/etcd/v2","store/etcd/v3","store/zookeeper"]
-  revision = "5e4bb288a9a74320bb03f5c18d6bdbab0d8049de"
-  source = "github.com/abronan/libkv"
-
-[[projects]]
-  name = "github.com/docker/libtrust"
-  packages = ["."]
-  revision = "9cbd2a1374f46905c68a4eb3694a130610adc62a"
->>>>>>> dbd173b4
 
 [[projects]]
   name = "github.com/donovanhide/eventsource"
@@ -461,7 +495,6 @@
 
 [[projects]]
   name = "github.com/edeckers/auroradnsclient"
-<<<<<<< HEAD
   packages = [
     ".",
     "records",
@@ -472,10 +505,6 @@
   ]
   revision = "1563e622aaca0a8bb895a448f31d4a430ab97586"
   version = "v1.0.3"
-=======
-  packages = [".","records","requests","requests/errors","tokens","zones"]
-  revision = "398f53855ba258191157e20fabfaccca5e13cea9"
->>>>>>> dbd173b4
 
 [[projects]]
   branch = "master"
@@ -485,7 +514,11 @@
 
 [[projects]]
   name = "github.com/emicklei/go-restful"
-  packages = [".","log","swagger"]
+  packages = [
+    ".",
+    "log",
+    "swagger"
+  ]
   revision = "89ef8af493ab468a45a42bb0d89a06fccdd2fb22"
 
 [[projects]]
@@ -528,7 +561,6 @@
 
 [[projects]]
   name = "github.com/go-kit/kit"
-<<<<<<< HEAD
   packages = [
     "log",
     "metrics",
@@ -541,9 +573,6 @@
     "metrics/statsd",
     "util/conn"
   ]
-=======
-  packages = ["log","metrics","metrics/dogstatsd","metrics/generic","metrics/influx","metrics/internal/lv","metrics/internal/ratemap","metrics/multi","metrics/prometheus","metrics/statsd","util/conn"]
->>>>>>> dbd173b4
   revision = "f66b0e13579bfc5a48b9e2a94b1209c107ea1f41"
   version = "v0.3.0"
 
@@ -581,7 +610,10 @@
 
 [[projects]]
   name = "github.com/gogo/protobuf"
-  packages = ["proto","sortkeys"]
+  packages = [
+    "proto",
+    "sortkeys"
+  ]
   revision = "909568be09de550ed094403c2bf8a261b5bb730a"
   version = "v0.3"
 
@@ -592,7 +624,10 @@
 
 [[projects]]
   name = "github.com/golang/protobuf"
-  packages = ["proto","ptypes/any"]
+  packages = [
+    "proto",
+    "ptypes/any"
+  ]
   revision = "4bd1920723d7b7c925de087aa32e2187708897f7"
 
 [[projects]]
@@ -676,7 +711,11 @@
 
 [[projects]]
   name = "github.com/influxdata/influxdb"
-  packages = ["client/v2","models","pkg/escape"]
+  packages = [
+    "client/v2",
+    "models",
+    "pkg/escape"
+  ]
   revision = "2d474a3089bcfce6b472779be9470a1f0ef3d5e4"
   version = "v1.3.7"
 
@@ -710,16 +749,11 @@
 [[projects]]
   branch = "master"
   name = "github.com/libkermit/compose"
-<<<<<<< HEAD
   packages = [
     ".",
     "check"
   ]
   revision = "c04e39c026ad1c76c027d6780150c8f7dec0a610"
-=======
-  packages = [".","check"]
-  revision = "4a33a16f1446ba205c4da7b09105d5bdc293b432"
->>>>>>> dbd173b4
 
 [[projects]]
   branch = "master"
@@ -757,7 +791,11 @@
 
 [[projects]]
   name = "github.com/mailru/easyjson"
-  packages = ["buffer","jlexer","jwriter"]
+  packages = [
+    "buffer",
+    "jlexer",
+    "jwriter"
+  ]
   revision = "d5b7844b561a7bc640052f1b935f7b800330d7e0"
 
 [[projects]]
@@ -784,13 +822,28 @@
 
 [[projects]]
   name = "github.com/mesos/mesos-go"
-  packages = ["detector","detector/zoo","mesosproto","mesosutil","upid"]
+  packages = [
+    "detector",
+    "detector/zoo",
+    "mesosproto",
+    "mesosutil",
+    "upid"
+  ]
   revision = "068d5470506e3780189fe607af40892814197c5e"
 
 [[projects]]
   branch = "master"
   name = "github.com/mesosphere/mesos-dns"
-  packages = ["detect","errorutil","logging","models","records","records/labels","records/state","util"]
+  packages = [
+    "detect",
+    "errorutil",
+    "logging",
+    "models",
+    "records",
+    "records/labels",
+    "records/state",
+    "util"
+  ]
   revision = "b47dc4c19f215e98da687b15b4c64e70f629bea5"
   source = "https://github.com/containous/mesos-dns.git"
 
@@ -841,12 +894,18 @@
 
 [[projects]]
   name = "github.com/opencontainers/image-spec"
-  packages = ["specs-go","specs-go/v1"]
+  packages = [
+    "specs-go",
+    "specs-go/v1"
+  ]
   revision = "f03dbe35d449c54915d235f1a3cf8f585a24babe"
 
 [[projects]]
   name = "github.com/opencontainers/runc"
-  packages = ["libcontainer/system","libcontainer/user"]
+  packages = [
+    "libcontainer/system",
+    "libcontainer/user"
+  ]
   revision = "b6b70e53451794e8333e9b602cc096b47a20bd0f"
 
 [[projects]]
@@ -911,7 +970,10 @@
 
 [[projects]]
   name = "github.com/prometheus/client_golang"
-  packages = ["prometheus","prometheus/promhttp"]
+  packages = [
+    "prometheus",
+    "prometheus/promhttp"
+  ]
   revision = "08fd2e12372a66e68e30523c7642e0cbc3e4fbde"
 
 [[projects]]
@@ -921,12 +983,19 @@
 
 [[projects]]
   name = "github.com/prometheus/common"
-  packages = ["expfmt","internal/bitbucket.org/ww/goautoneg","model"]
+  packages = [
+    "expfmt",
+    "internal/bitbucket.org/ww/goautoneg",
+    "model"
+  ]
   revision = "49fee292b27bfff7f354ee0f64e1bc4850462edf"
 
 [[projects]]
   name = "github.com/prometheus/procfs"
-  packages = [".","xfs"]
+  packages = [
+    ".",
+    "xfs"
+  ]
   revision = "a1dba9ce8baed984a2495b658c82687f8157b98f"
 
 [[projects]]
@@ -981,7 +1050,11 @@
 
 [[projects]]
   name = "github.com/stretchr/testify"
-  packages = ["assert","mock","require"]
+  packages = [
+    "assert",
+    "mock",
+    "require"
+  ]
   revision = "4d4bfba8f1d1027c4fdbe371823030df51419987"
 
 [[projects]]
@@ -998,7 +1071,10 @@
 [[projects]]
   branch = "master"
   name = "github.com/timewasted/linode"
-  packages = [".","dns"]
+  packages = [
+    ".",
+    "dns"
+  ]
   revision = "37e84520dcf74488f67654f9c775b9752c232dc1"
 
 [[projects]]
@@ -1058,7 +1134,6 @@
 [[projects]]
   branch = "master"
   name = "github.com/vulcand/oxy"
-<<<<<<< HEAD
   packages = [
     "buffer",
     "cbreaker",
@@ -1070,31 +1145,12 @@
     "utils"
   ]
   revision = "092a2d70bb8859a9def2b1bb9a61cdc193ee55cc"
-=======
-  packages = ["cbreaker","connlimit","forward","memmetrics","ratelimit","roundrobin","utils"]
-  revision = "7e69a72707cbd367525e3c626be40c4a39454bb2"
-  source = "https://github.com/containous/oxy.git"
->>>>>>> dbd173b4
 
 [[projects]]
   name = "github.com/vulcand/predicate"
   packages = ["."]
-<<<<<<< HEAD
   revision = "939c094524d124c55fa8afe0e077701db4a865e2"
   version = "v1.0.0"
-=======
-  revision = "19b9dde14240d94c804ae5736ad0e1de10bf8fe6"
-
-[[projects]]
-  name = "github.com/vulcand/route"
-  packages = ["."]
-  revision = "cb89d787ddbb1c5849a7ac9f79004c1fd12a4a32"
-
-[[projects]]
-  name = "github.com/vulcand/vulcand"
-  packages = ["conntracker","plugin","plugin/rewrite","router"]
-  revision = "42492a3a85e294bdbdd1bcabb8c12769a81ea284"
->>>>>>> dbd173b4
 
 [[projects]]
   branch = "master"
@@ -1116,7 +1172,6 @@
 [[projects]]
   branch = "master"
   name = "github.com/xenolf/lego"
-<<<<<<< HEAD
   packages = [
     "acme",
     "providers/dns",
@@ -1144,16 +1199,10 @@
     "providers/dns/vultr"
   ]
   revision = "b929aa5aab5ad2e197bb3d74ef99fac61bfa47bc"
-=======
-  packages = ["acme","providers/dns","providers/dns/auroradns","providers/dns/azure","providers/dns/cloudflare","providers/dns/digitalocean","providers/dns/dnsimple","providers/dns/dnsmadeeasy","providers/dns/dnspod","providers/dns/dyn","providers/dns/exoscale","providers/dns/gandi","providers/dns/googlecloud","providers/dns/linode","providers/dns/namecheap","providers/dns/ns1","providers/dns/otc","providers/dns/ovh","providers/dns/pdns","providers/dns/rackspace","providers/dns/rfc2136","providers/dns/route53","providers/dns/vultr"]
-  revision = "67c86d860a797ce2483f50d9174d4ed24984bef2"
-  version = "v0.4.1"
->>>>>>> dbd173b4
 
 [[projects]]
   branch = "master"
   name = "golang.org/x/crypto"
-<<<<<<< HEAD
   packages = [
     "bcrypt",
     "blowfish",
@@ -1163,15 +1212,10 @@
     "ssh/terminal"
   ]
   revision = "13931e22f9e72ea58bb73048bc752b48c6d4d4ac"
-=======
-  packages = ["bcrypt","blowfish","ocsp","pbkdf2","scrypt"]
-  revision = "4ed45ec682102c643324fae5dff8dab085b6c300"
->>>>>>> dbd173b4
 
 [[projects]]
   branch = "master"
   name = "golang.org/x/net"
-<<<<<<< HEAD
   packages = [
     "context",
     "context/ctxhttp",
@@ -1185,33 +1229,47 @@
     "websocket"
   ]
   revision = "5ccada7d0a7ba9aeb5d3aca8d3501b4c2a509fec"
-=======
-  packages = ["context","context/ctxhttp","http2","http2/hpack","idna","internal/timeseries","lex/httplex","proxy","publicsuffix","trace","websocket"]
-  revision = "c8c74377599bd978aee1cf3b9b63a8634051cec2"
->>>>>>> dbd173b4
 
 [[projects]]
   name = "golang.org/x/oauth2"
-  packages = [".","google","internal","jws","jwt"]
+  packages = [
+    ".",
+    "google",
+    "internal",
+    "jws",
+    "jwt"
+  ]
   revision = "7fdf09982454086d5570c7db3e11f360194830ca"
 
 [[projects]]
   branch = "master"
   name = "golang.org/x/sys"
-<<<<<<< HEAD
   packages = [
     "unix",
     "windows"
   ]
   revision = "fff93fa7cd278d84afc205751523809c464168ab"
-=======
-  packages = ["unix","windows"]
-  revision = "8f0908ab3b2457e2e15403d3697c9ef5cb4b57a9"
->>>>>>> dbd173b4
 
 [[projects]]
   name = "golang.org/x/text"
-  packages = ["cases","internal","internal/gen","internal/tag","internal/triegen","internal/ucd","language","runes","secure/bidirule","secure/precis","transform","unicode/bidi","unicode/cldr","unicode/norm","unicode/rangetable","width"]
+  packages = [
+    "cases",
+    "internal",
+    "internal/gen",
+    "internal/tag",
+    "internal/triegen",
+    "internal/ucd",
+    "language",
+    "runes",
+    "secure/bidirule",
+    "secure/precis",
+    "transform",
+    "unicode/bidi",
+    "unicode/cldr",
+    "unicode/norm",
+    "unicode/rangetable",
+    "width"
+  ]
   revision = "4ee4af566555f5fbe026368b75596286a312663a"
 
 [[projects]]
@@ -1221,12 +1279,28 @@
 
 [[projects]]
   name = "google.golang.org/api"
-  packages = ["dns/v1","gensupport","googleapi","googleapi/internal/uritemplates"]
+  packages = [
+    "dns/v1",
+    "gensupport",
+    "googleapi",
+    "googleapi/internal/uritemplates"
+  ]
   revision = "1575df15c1bb8b18ad4d9bc5ca495cc85b0764fe"
 
 [[projects]]
   name = "google.golang.org/appengine"
-  packages = [".","internal","internal/app_identity","internal/base","internal/datastore","internal/log","internal/modules","internal/remote_api","internal/urlfetch","urlfetch"]
+  packages = [
+    ".",
+    "internal",
+    "internal/app_identity",
+    "internal/base",
+    "internal/datastore",
+    "internal/log",
+    "internal/modules",
+    "internal/remote_api",
+    "internal/urlfetch",
+    "urlfetch"
+  ]
   revision = "4f7eeb5305a4ba1966344836ba4af9996b7b4e05"
 
 [[projects]]
@@ -1236,7 +1310,23 @@
 
 [[projects]]
   name = "google.golang.org/grpc"
-  packages = [".","codes","connectivity","credentials","grpclb/grpc_lb_v1","grpclog","internal","keepalive","metadata","naming","peer","stats","status","tap","transport"]
+  packages = [
+    ".",
+    "codes",
+    "connectivity",
+    "credentials",
+    "grpclb/grpc_lb_v1",
+    "grpclog",
+    "internal",
+    "keepalive",
+    "metadata",
+    "naming",
+    "peer",
+    "stats",
+    "status",
+    "tap",
+    "transport"
+  ]
   revision = "b3ddf786825de56a4178401b7e174ee332173b66"
   version = "v1.5.2"
 
@@ -1260,12 +1350,23 @@
 
 [[projects]]
   name = "gopkg.in/ns1/ns1-go.v2"
-  packages = ["rest","rest/model/account","rest/model/data","rest/model/dns","rest/model/filter","rest/model/monitor"]
+  packages = [
+    "rest",
+    "rest/model/account",
+    "rest/model/data",
+    "rest/model/dns",
+    "rest/model/filter",
+    "rest/model/monitor"
+  ]
   revision = "c563826f4cbef9c11bebeb9f20a3f7afe9c1e2f4"
 
 [[projects]]
   name = "gopkg.in/square/go-jose.v1"
-  packages = [".","cipher","json"]
+  packages = [
+    ".",
+    "cipher",
+    "json"
+  ]
   revision = "aa2e30fdd1fe9dd3394119af66451ae790d50e0d"
   version = "v1.1.0"
 
@@ -1276,17 +1377,121 @@
 
 [[projects]]
   name = "k8s.io/client-go"
-  packages = ["discovery","kubernetes","kubernetes/typed/apps/v1beta1","kubernetes/typed/authentication/v1beta1","kubernetes/typed/authorization/v1beta1","kubernetes/typed/autoscaling/v1","kubernetes/typed/batch/v1","kubernetes/typed/batch/v2alpha1","kubernetes/typed/certificates/v1alpha1","kubernetes/typed/core/v1","kubernetes/typed/extensions/v1beta1","kubernetes/typed/policy/v1beta1","kubernetes/typed/rbac/v1alpha1","kubernetes/typed/storage/v1beta1","pkg/api","pkg/api/errors","pkg/api/install","pkg/api/meta","pkg/api/meta/metatypes","pkg/api/resource","pkg/api/unversioned","pkg/api/v1","pkg/api/validation/path","pkg/apimachinery","pkg/apimachinery/announced","pkg/apimachinery/registered","pkg/apis/apps","pkg/apis/apps/install","pkg/apis/apps/v1beta1","pkg/apis/authentication","pkg/apis/authentication/install","pkg/apis/authentication/v1beta1","pkg/apis/authorization","pkg/apis/authorization/install","pkg/apis/authorization/v1beta1","pkg/apis/autoscaling","pkg/apis/autoscaling/install","pkg/apis/autoscaling/v1","pkg/apis/batch","pkg/apis/batch/install","pkg/apis/batch/v1","pkg/apis/batch/v2alpha1","pkg/apis/certificates","pkg/apis/certificates/install","pkg/apis/certificates/v1alpha1","pkg/apis/extensions","pkg/apis/extensions/install","pkg/apis/extensions/v1beta1","pkg/apis/policy","pkg/apis/policy/install","pkg/apis/policy/v1beta1","pkg/apis/rbac","pkg/apis/rbac/install","pkg/apis/rbac/v1alpha1","pkg/apis/storage","pkg/apis/storage/install","pkg/apis/storage/v1beta1","pkg/auth/user","pkg/conversion","pkg/conversion/queryparams","pkg/fields","pkg/genericapiserver/openapi/common","pkg/labels","pkg/runtime","pkg/runtime/serializer","pkg/runtime/serializer/json","pkg/runtime/serializer/protobuf","pkg/runtime/serializer/recognizer","pkg/runtime/serializer/streaming","pkg/runtime/serializer/versioning","pkg/selection","pkg/third_party/forked/golang/reflect","pkg/third_party/forked/golang/template","pkg/types","pkg/util","pkg/util/cert","pkg/util/clock","pkg/util/diff","pkg/util/errors","pkg/util/flowcontrol","pkg/util/framer","pkg/util/integer","pkg/util/intstr","pkg/util/json","pkg/util/jsonpath","pkg/util/labels","pkg/util/net","pkg/util/parsers","pkg/util/rand","pkg/util/runtime","pkg/util/sets","pkg/util/uuid","pkg/util/validation","pkg/util/validation/field","pkg/util/wait","pkg/util/yaml","pkg/version","pkg/watch","pkg/watch/versioned","plugin/pkg/client/auth","plugin/pkg/client/auth/gcp","plugin/pkg/client/auth/oidc","rest","tools/cache","tools/clientcmd/api","tools/metrics","transport"]
+  packages = [
+    "discovery",
+    "kubernetes",
+    "kubernetes/typed/apps/v1beta1",
+    "kubernetes/typed/authentication/v1beta1",
+    "kubernetes/typed/authorization/v1beta1",
+    "kubernetes/typed/autoscaling/v1",
+    "kubernetes/typed/batch/v1",
+    "kubernetes/typed/batch/v2alpha1",
+    "kubernetes/typed/certificates/v1alpha1",
+    "kubernetes/typed/core/v1",
+    "kubernetes/typed/extensions/v1beta1",
+    "kubernetes/typed/policy/v1beta1",
+    "kubernetes/typed/rbac/v1alpha1",
+    "kubernetes/typed/storage/v1beta1",
+    "pkg/api",
+    "pkg/api/errors",
+    "pkg/api/install",
+    "pkg/api/meta",
+    "pkg/api/meta/metatypes",
+    "pkg/api/resource",
+    "pkg/api/unversioned",
+    "pkg/api/v1",
+    "pkg/api/validation/path",
+    "pkg/apimachinery",
+    "pkg/apimachinery/announced",
+    "pkg/apimachinery/registered",
+    "pkg/apis/apps",
+    "pkg/apis/apps/install",
+    "pkg/apis/apps/v1beta1",
+    "pkg/apis/authentication",
+    "pkg/apis/authentication/install",
+    "pkg/apis/authentication/v1beta1",
+    "pkg/apis/authorization",
+    "pkg/apis/authorization/install",
+    "pkg/apis/authorization/v1beta1",
+    "pkg/apis/autoscaling",
+    "pkg/apis/autoscaling/install",
+    "pkg/apis/autoscaling/v1",
+    "pkg/apis/batch",
+    "pkg/apis/batch/install",
+    "pkg/apis/batch/v1",
+    "pkg/apis/batch/v2alpha1",
+    "pkg/apis/certificates",
+    "pkg/apis/certificates/install",
+    "pkg/apis/certificates/v1alpha1",
+    "pkg/apis/extensions",
+    "pkg/apis/extensions/install",
+    "pkg/apis/extensions/v1beta1",
+    "pkg/apis/policy",
+    "pkg/apis/policy/install",
+    "pkg/apis/policy/v1beta1",
+    "pkg/apis/rbac",
+    "pkg/apis/rbac/install",
+    "pkg/apis/rbac/v1alpha1",
+    "pkg/apis/storage",
+    "pkg/apis/storage/install",
+    "pkg/apis/storage/v1beta1",
+    "pkg/auth/user",
+    "pkg/conversion",
+    "pkg/conversion/queryparams",
+    "pkg/fields",
+    "pkg/genericapiserver/openapi/common",
+    "pkg/labels",
+    "pkg/runtime",
+    "pkg/runtime/serializer",
+    "pkg/runtime/serializer/json",
+    "pkg/runtime/serializer/protobuf",
+    "pkg/runtime/serializer/recognizer",
+    "pkg/runtime/serializer/streaming",
+    "pkg/runtime/serializer/versioning",
+    "pkg/selection",
+    "pkg/third_party/forked/golang/reflect",
+    "pkg/third_party/forked/golang/template",
+    "pkg/types",
+    "pkg/util",
+    "pkg/util/cert",
+    "pkg/util/clock",
+    "pkg/util/diff",
+    "pkg/util/errors",
+    "pkg/util/flowcontrol",
+    "pkg/util/framer",
+    "pkg/util/integer",
+    "pkg/util/intstr",
+    "pkg/util/json",
+    "pkg/util/jsonpath",
+    "pkg/util/labels",
+    "pkg/util/net",
+    "pkg/util/parsers",
+    "pkg/util/rand",
+    "pkg/util/runtime",
+    "pkg/util/sets",
+    "pkg/util/uuid",
+    "pkg/util/validation",
+    "pkg/util/validation/field",
+    "pkg/util/wait",
+    "pkg/util/yaml",
+    "pkg/version",
+    "pkg/watch",
+    "pkg/watch/versioned",
+    "plugin/pkg/client/auth",
+    "plugin/pkg/client/auth/gcp",
+    "plugin/pkg/client/auth/oidc",
+    "rest",
+    "tools/cache",
+    "tools/clientcmd/api",
+    "tools/metrics",
+    "transport"
+  ]
   revision = "e121606b0d09b2e1c467183ee46217fa85a6b672"
   version = "v2.0.0"
 
 [solve-meta]
   analyzer-name = "dep"
   analyzer-version = 1
-<<<<<<< HEAD
-  inputs-digest = "daede4415dbd8614087d38fc4d8cba45d679bbb7185bfca805091ef7b295341f"
-=======
-  inputs-digest = "691b593c653c992681b518be011637c40d978c9366f518ced19a442ab2acd6d7"
->>>>>>> dbd173b4
+  inputs-digest = "f87576548de74d86b0e93a28551b97317addba5731345338272fdbb8a22ad77f"
   solver-name = "gps-cdcl"
   solver-version = 1