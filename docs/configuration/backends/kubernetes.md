--- conflicted
+++ resolved
@@ -114,12 +114,8 @@
 !!! note
     Please note that by enabling TLS communication between traefik and your pods, you will have to have trusted certificates that have the proper trust chain and IP subject name. 
     If this is not an option, you may need to skip TLS certificate verification.
-<<<<<<< HEAD
-    See the [InsecureSkipVerify](configuration/commons/#main-section) setting for more details.
-=======
     See the [InsecureSkipVerify](/configuration/commons/#main-section) setting for more details.
->>>>>>> a3372acb
-    
+
 ## Annotations
 
 ### General annotations
