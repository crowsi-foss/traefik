package dynamic

import (
	"reflect"

	"github.com/traefik/traefik/v2/pkg/types"
)

// +k8s:deepcopy-gen=true

// TCPConfiguration contains all the TCP configuration parameters.
type TCPConfiguration struct {
	Routers     map[string]*TCPRouter     `json:"routers,omitempty" toml:"routers,omitempty" yaml:"routers,omitempty" export:"true"`
	Services    map[string]*TCPService    `json:"services,omitempty" toml:"services,omitempty" yaml:"services,omitempty" export:"true"`
	Middlewares map[string]*TCPMiddleware `json:"middlewares,omitempty" toml:"middlewares,omitempty" yaml:"middlewares,omitempty" export:"true"`
}

// +k8s:deepcopy-gen=true

// TCPService holds a tcp service configuration (can only be of one type at the same time).
type TCPService struct {
	LoadBalancer *TCPServersLoadBalancer `json:"loadBalancer,omitempty" toml:"loadBalancer,omitempty" yaml:"loadBalancer,omitempty" export:"true"`
	Weighted     *TCPWeightedRoundRobin  `json:"weighted,omitempty" toml:"weighted,omitempty" yaml:"weighted,omitempty" label:"-" export:"true"`
}

// +k8s:deepcopy-gen=true

// TCPWeightedRoundRobin is a weighted round robin tcp load-balancer of services.
type TCPWeightedRoundRobin struct {
	Services []TCPWRRService `json:"services,omitempty" toml:"services,omitempty" yaml:"services,omitempty" export:"true"`
}

// +k8s:deepcopy-gen=true

// TCPWRRService is a reference to a tcp service load-balanced with weighted round robin.
type TCPWRRService struct {
	Name   string `json:"name,omitempty" toml:"name,omitempty" yaml:"name,omitempty" export:"true"`
	Weight *int   `json:"weight,omitempty" toml:"weight,omitempty" yaml:"weight,omitempty" export:"true"`
}

// SetDefaults Default values for a TCPWRRService.
func (w *TCPWRRService) SetDefaults() {
	defaultWeight := 1
	w.Weight = &defaultWeight
}

// +k8s:deepcopy-gen=true

// TCPRouter holds the router configuration.
type TCPRouter struct {
	EntryPoints []string            `json:"entryPoints,omitempty" toml:"entryPoints,omitempty" yaml:"entryPoints,omitempty" export:"true"`
	Middlewares []string            `json:"middlewares,omitempty" toml:"middlewares,omitempty" yaml:"middlewares,omitempty" export:"true"`
	Service     string              `json:"service,omitempty" toml:"service,omitempty" yaml:"service,omitempty" export:"true"`
	Rule        string              `json:"rule,omitempty" toml:"rule,omitempty" yaml:"rule,omitempty"`
<<<<<<< HEAD
	Priority    int                 `json:"priority,omitempty" toml:"priority,omitempty,omitzero" yaml:"priority,omitempty" export:"true"`
	TLS         *RouterTCPTLSConfig `json:"tls,omitempty" toml:"tls,omitempty" yaml:"tls,omitempty" label:"allowEmpty" file:"allowEmpty" export:"true"`
=======
	TLS         *RouterTCPTLSConfig `json:"tls,omitempty" toml:"tls,omitempty" yaml:"tls,omitempty" label:"allowEmpty" file:"allowEmpty" kv:"allowEmpty" export:"true"`
>>>>>>> 23a6602c
}

// +k8s:deepcopy-gen=true

// RouterTCPTLSConfig holds the TLS configuration for a router.
type RouterTCPTLSConfig struct {
	Passthrough  bool           `json:"passthrough" toml:"passthrough" yaml:"passthrough" export:"true"`
	Options      string         `json:"options,omitempty" toml:"options,omitempty" yaml:"options,omitempty" export:"true"`
	CertResolver string         `json:"certResolver,omitempty" toml:"certResolver,omitempty" yaml:"certResolver,omitempty" export:"true"`
	Domains      []types.Domain `json:"domains,omitempty" toml:"domains,omitempty" yaml:"domains,omitempty" export:"true"`
}

// +k8s:deepcopy-gen=true

// TCPServersLoadBalancer holds the LoadBalancerService configuration.
type TCPServersLoadBalancer struct {
	// TerminationDelay, corresponds to the deadline that the proxy sets, after one
	// of its connected peers indicates it has closed the writing capability of its
	// connection, to close the reading capability as well, hence fully terminating the
	// connection. It is a duration in milliseconds, defaulting to 100. A negative value
	// means an infinite deadline (i.e. the reading capability is never closed).
	TerminationDelay *int           `json:"terminationDelay,omitempty" toml:"terminationDelay,omitempty" yaml:"terminationDelay,omitempty" export:"true"`
	ProxyProtocol    *ProxyProtocol `json:"proxyProtocol,omitempty" toml:"proxyProtocol,omitempty" yaml:"proxyProtocol,omitempty" label:"allowEmpty" file:"allowEmpty" kv:"allowEmpty" export:"true"`
	Servers          []TCPServer    `json:"servers,omitempty" toml:"servers,omitempty" yaml:"servers,omitempty" label-slice-as-struct:"server" export:"true"`
}

// SetDefaults Default values for a TCPServersLoadBalancer.
func (l *TCPServersLoadBalancer) SetDefaults() {
	defaultTerminationDelay := 100 // in milliseconds
	l.TerminationDelay = &defaultTerminationDelay
}

// Mergeable tells if the given service is mergeable.
func (l *TCPServersLoadBalancer) Mergeable(loadBalancer *TCPServersLoadBalancer) bool {
	savedServers := l.Servers
	defer func() {
		l.Servers = savedServers
	}()
	l.Servers = nil

	savedServersLB := loadBalancer.Servers
	defer func() {
		loadBalancer.Servers = savedServersLB
	}()
	loadBalancer.Servers = nil

	return reflect.DeepEqual(l, loadBalancer)
}

// +k8s:deepcopy-gen=true

// TCPServer holds a TCP Server configuration.
type TCPServer struct {
	Address string `json:"address,omitempty" toml:"address,omitempty" yaml:"address,omitempty" label:"-"`
	Port    string `toml:"-" json:"-" yaml:"-"`
}

// +k8s:deepcopy-gen=true

// ProxyProtocol holds the ProxyProtocol configuration.
type ProxyProtocol struct {
	Version int `json:"version,omitempty" toml:"version,omitempty" yaml:"version,omitempty" export:"true"`
}

// SetDefaults Default values for a ProxyProtocol.
func (p *ProxyProtocol) SetDefaults() {
	p.Version = 2
}<|MERGE_RESOLUTION|>--- conflicted
+++ resolved
@@ -52,12 +52,8 @@
 	Middlewares []string            `json:"middlewares,omitempty" toml:"middlewares,omitempty" yaml:"middlewares,omitempty" export:"true"`
 	Service     string              `json:"service,omitempty" toml:"service,omitempty" yaml:"service,omitempty" export:"true"`
 	Rule        string              `json:"rule,omitempty" toml:"rule,omitempty" yaml:"rule,omitempty"`
-<<<<<<< HEAD
 	Priority    int                 `json:"priority,omitempty" toml:"priority,omitempty,omitzero" yaml:"priority,omitempty" export:"true"`
-	TLS         *RouterTCPTLSConfig `json:"tls,omitempty" toml:"tls,omitempty" yaml:"tls,omitempty" label:"allowEmpty" file:"allowEmpty" export:"true"`
-=======
 	TLS         *RouterTCPTLSConfig `json:"tls,omitempty" toml:"tls,omitempty" yaml:"tls,omitempty" label:"allowEmpty" file:"allowEmpty" kv:"allowEmpty" export:"true"`
->>>>>>> 23a6602c
 }
 
 // +k8s:deepcopy-gen=true
