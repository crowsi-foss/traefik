package label

import (
	"fmt"
	"testing"
	"time"

	"github.com/stretchr/testify/assert"
	"github.com/stretchr/testify/require"
	ptypes "github.com/traefik/paerser/types"
	"github.com/traefik/traefik/v3/pkg/config/dynamic"
	"github.com/traefik/traefik/v3/pkg/tls"
	"github.com/traefik/traefik/v3/pkg/types"
)

<<<<<<< HEAD
func Bool(v bool) *bool       { return &v }
func String(v string) *string { return &v }
=======
func pointer[T any](v T) *T { return &v }
>>>>>>> e5c80637

func TestDecodeConfiguration(t *testing.T) {
	labels := map[string]string{
		"traefik.http.middlewares.Middleware0.addprefix.prefix":                                    "foobar",
		"traefik.http.middlewares.Middleware1.basicauth.headerfield":                               "foobar",
		"traefik.http.middlewares.Middleware1.basicauth.realm":                                     "foobar",
		"traefik.http.middlewares.Middleware1.basicauth.removeheader":                              "true",
		"traefik.http.middlewares.Middleware1.basicauth.users":                                     "foobar, fiibar",
		"traefik.http.middlewares.Middleware1.basicauth.usersfile":                                 "foobar",
		"traefik.http.middlewares.Middleware2.buffering.maxrequestbodybytes":                       "42",
		"traefik.http.middlewares.Middleware2.buffering.maxresponsebodybytes":                      "42",
		"traefik.http.middlewares.Middleware2.buffering.memrequestbodybytes":                       "42",
		"traefik.http.middlewares.Middleware2.buffering.memresponsebodybytes":                      "42",
		"traefik.http.middlewares.Middleware2.buffering.retryexpression":                           "foobar",
		"traefik.http.middlewares.Middleware3.chain.middlewares":                                   "foobar, fiibar",
		"traefik.http.middlewares.Middleware4.circuitbreaker.expression":                           "foobar",
		"traefik.HTTP.Middlewares.Middleware4.circuitbreaker.checkperiod":                          "1s",
		"traefik.HTTP.Middlewares.Middleware4.circuitbreaker.fallbackduration":                     "1s",
		"traefik.HTTP.Middlewares.Middleware4.circuitbreaker.recoveryduration":                     "1s",
		"traefik.HTTP.Middlewares.Middleware4.circuitbreaker.responsecode":                         "403",
		"traefik.http.middlewares.Middleware5.digestauth.headerfield":                              "foobar",
		"traefik.http.middlewares.Middleware5.digestauth.realm":                                    "foobar",
		"traefik.http.middlewares.Middleware5.digestauth.removeheader":                             "true",
		"traefik.http.middlewares.Middleware5.digestauth.users":                                    "foobar, fiibar",
		"traefik.http.middlewares.Middleware5.digestauth.usersfile":                                "foobar",
		"traefik.http.middlewares.Middleware6.errors.query":                                        "foobar",
		"traefik.http.middlewares.Middleware6.errors.service":                                      "foobar",
		"traefik.http.middlewares.Middleware6.errors.status":                                       "foobar, fiibar",
		"traefik.http.middlewares.Middleware7.forwardauth.address":                                 "foobar",
		"traefik.http.middlewares.Middleware7.forwardauth.authresponseheaders":                     "foobar, fiibar",
		"traefik.http.middlewares.Middleware7.forwardauth.authrequestheaders":                      "foobar, fiibar",
		"traefik.http.middlewares.Middleware7.forwardauth.tls.ca":                                  "foobar",
		"traefik.http.middlewares.Middleware7.forwardauth.tls.caoptional":                          "true",
		"traefik.http.middlewares.Middleware7.forwardauth.tls.cert":                                "foobar",
		"traefik.http.middlewares.Middleware7.forwardauth.tls.insecureskipverify":                  "true",
		"traefik.http.middlewares.Middleware7.forwardauth.tls.key":                                 "foobar",
		"traefik.http.middlewares.Middleware7.forwardauth.trustforwardheader":                      "true",
		"traefik.http.middlewares.Middleware8.headers.accesscontrolallowcredentials":               "true",
		"traefik.http.middlewares.Middleware8.headers.allowedhosts":                                "foobar, fiibar",
		"traefik.http.middlewares.Middleware8.headers.accesscontrolallowheaders":                   "X-foobar, X-fiibar",
		"traefik.http.middlewares.Middleware8.headers.accesscontrolallowmethods":                   "GET, PUT",
		"traefik.http.middlewares.Middleware8.headers.accesscontrolalloworiginList":                "foobar, fiibar",
		"traefik.http.middlewares.Middleware8.headers.accesscontrolalloworiginListRegex":           "foobar, fiibar",
		"traefik.http.middlewares.Middleware8.headers.accesscontrolexposeheaders":                  "X-foobar, X-fiibar",
		"traefik.http.middlewares.Middleware8.headers.accesscontrolmaxage":                         "200",
		"traefik.http.middlewares.Middleware8.headers.addvaryheader":                               "true",
		"traefik.http.middlewares.Middleware8.headers.browserxssfilter":                            "true",
		"traefik.http.middlewares.Middleware8.headers.contentsecuritypolicy":                       "foobar",
		"traefik.http.middlewares.Middleware8.headers.contentsecuritypolicyreportonly":             "foobar",
		"traefik.http.middlewares.Middleware8.headers.contenttypenosniff":                          "true",
		"traefik.http.middlewares.Middleware8.headers.custombrowserxssvalue":                       "foobar",
		"traefik.http.middlewares.Middleware8.headers.customframeoptionsvalue":                     "foobar",
		"traefik.http.middlewares.Middleware8.headers.customrequestheaders.name0":                  "foobar",
		"traefik.http.middlewares.Middleware8.headers.customrequestheaders.name1":                  "foobar",
		"traefik.http.middlewares.Middleware8.headers.customresponseheaders.name0":                 "foobar",
		"traefik.http.middlewares.Middleware8.headers.customresponseheaders.name1":                 "foobar",
		"traefik.http.middlewares.Middleware8.headers.forcestsheader":                              "true",
		"traefik.http.middlewares.Middleware8.headers.framedeny":                                   "true",
		"traefik.http.middlewares.Middleware8.headers.hostsproxyheaders":                           "foobar, fiibar",
		"traefik.http.middlewares.Middleware8.headers.isdevelopment":                               "true",
		"traefik.http.middlewares.Middleware8.headers.publickey":                                   "foobar",
		"traefik.http.middlewares.Middleware8.headers.referrerpolicy":                              "foobar",
		"traefik.http.middlewares.Middleware8.headers.featurepolicy":                               "foobar",
		"traefik.http.middlewares.Middleware8.headers.permissionspolicy":                           "foobar",
		"traefik.http.middlewares.Middleware8.headers.sslforcehost":                                "true",
		"traefik.http.middlewares.Middleware8.headers.sslhost":                                     "foobar",
		"traefik.http.middlewares.Middleware8.headers.sslproxyheaders.name0":                       "foobar",
		"traefik.http.middlewares.Middleware8.headers.sslproxyheaders.name1":                       "foobar",
		"traefik.http.middlewares.Middleware8.headers.sslredirect":                                 "true",
		"traefik.http.middlewares.Middleware8.headers.ssltemporaryredirect":                        "true",
		"traefik.http.middlewares.Middleware8.headers.stsincludesubdomains":                        "true",
		"traefik.http.middlewares.Middleware8.headers.stspreload":                                  "true",
		"traefik.http.middlewares.Middleware8.headers.stsseconds":                                  "42",
		"traefik.http.middlewares.Middleware9.ipallowlist.ipstrategy.depth":                        "42",
		"traefik.http.middlewares.Middleware9.ipallowlist.ipstrategy.excludedips":                  "foobar, fiibar",
		"traefik.http.middlewares.Middleware9.ipallowlist.ipstrategy.ipv6subnet":                   "42",
		"traefik.http.middlewares.Middleware9.ipallowlist.sourcerange":                             "foobar, fiibar",
		"traefik.http.middlewares.Middleware10.inflightreq.amount":                                 "42",
		"traefik.http.middlewares.Middleware10.inflightreq.sourcecriterion.ipstrategy.depth":       "42",
		"traefik.http.middlewares.Middleware10.inflightreq.sourcecriterion.ipstrategy.excludedips": "foobar, fiibar",
		"traefik.http.middlewares.Middleware10.inflightreq.sourcecriterion.ipstrategy.ipv6subnet":  "42",
		"traefik.http.middlewares.Middleware10.inflightreq.sourcecriterion.requestheadername":      "foobar",
		"traefik.http.middlewares.Middleware10.inflightreq.sourcecriterion.requesthost":            "true",
		"traefik.http.middlewares.Middleware11.passtlsclientcert.info.notafter":                    "true",
		"traefik.http.middlewares.Middleware11.passtlsclientcert.info.notbefore":                   "true",
		"traefik.http.middlewares.Middleware11.passtlsclientcert.info.sans":                        "true",
		"traefik.http.middlewares.Middleware11.passTLSClientCert.info.serialNumber":                "true",
		"traefik.http.middlewares.Middleware11.passtlsclientcert.info.subject.commonname":          "true",
		"traefik.http.middlewares.Middleware11.passtlsclientcert.info.subject.country":             "true",
		"traefik.http.middlewares.Middleware11.passtlsclientcert.info.subject.domaincomponent":     "true",
		"traefik.http.middlewares.Middleware11.passtlsclientcert.info.subject.locality":            "true",
		"traefik.http.middlewares.Middleware11.passtlsclientcert.info.subject.organization":        "true",
		"traefik.http.middlewares.Middleware11.passtlsclientcert.info.subject.organizationalunit":  "true",
		"traefik.http.middlewares.Middleware11.passtlsclientcert.info.subject.province":            "true",
		"traefik.http.middlewares.Middleware11.passtlsclientcert.info.subject.serialnumber":        "true",
		"traefik.http.middlewares.Middleware11.passtlsclientcert.info.issuer.commonname":           "true",
		"traefik.http.middlewares.Middleware11.passtlsclientcert.info.issuer.country":              "true",
		"traefik.http.middlewares.Middleware11.passtlsclientcert.info.issuer.domaincomponent":      "true",
		"traefik.http.middlewares.Middleware11.passtlsclientcert.info.issuer.locality":             "true",
		"traefik.http.middlewares.Middleware11.passtlsclientcert.info.issuer.organization":         "true",
		"traefik.http.middlewares.Middleware11.passtlsclientcert.info.issuer.province":             "true",
		"traefik.http.middlewares.Middleware11.passtlsclientcert.info.issuer.serialnumber":         "true",
		"traefik.http.middlewares.Middleware11.passtlsclientcert.pem":                              "true",
		"traefik.http.middlewares.Middleware12.ratelimit.average":                                  "42",
		"traefik.http.middlewares.Middleware12.ratelimit.period":                                   "1s",
		"traefik.http.middlewares.Middleware12.ratelimit.burst":                                    "42",
		"traefik.http.middlewares.Middleware12.ratelimit.sourcecriterion.requestheadername":        "foobar",
		"traefik.http.middlewares.Middleware12.ratelimit.sourcecriterion.requesthost":              "true",
		"traefik.http.middlewares.Middleware12.ratelimit.sourcecriterion.ipstrategy.depth":         "42",
		"traefik.http.middlewares.Middleware12.ratelimit.sourcecriterion.ipstrategy.excludedips":   "foobar, foobar",
		"traefik.http.middlewares.Middleware12.ratelimit.sourcecriterion.ipstrategy.ipv6subnet":    "42",
		"traefik.http.middlewares.Middleware13.redirectregex.permanent":                            "true",
		"traefik.http.middlewares.Middleware13.redirectregex.regex":                                "foobar",
		"traefik.http.middlewares.Middleware13.redirectregex.replacement":                          "foobar",
		"traefik.http.middlewares.Middleware13b.redirectscheme.scheme":                             "https",
		"traefik.http.middlewares.Middleware13b.redirectscheme.port":                               "80",
		"traefik.http.middlewares.Middleware13b.redirectscheme.permanent":                          "true",
		"traefik.http.middlewares.Middleware14.replacepath.path":                                   "foobar",
		"traefik.http.middlewares.Middleware15.replacepathregex.regex":                             "foobar",
		"traefik.http.middlewares.Middleware15.replacepathregex.replacement":                       "foobar",
		"traefik.http.middlewares.Middleware16.retry.attempts":                                     "42",
		"traefik.http.middlewares.Middleware16.retry.initialinterval":                              "1s",
		"traefik.http.middlewares.Middleware17.stripprefix.prefixes":                               "foobar, fiibar",
		"traefik.http.middlewares.Middleware17.stripprefix.forceslash":                             "true",
		"traefik.http.middlewares.Middleware18.stripprefixregex.regex":                             "foobar, fiibar",
		"traefik.http.middlewares.Middleware19.compress.encodings":                                 "foobar, fiibar",
		"traefik.http.middlewares.Middleware19.compress.minresponsebodybytes":                      "42",
		"traefik.http.middlewares.Middleware20.plugin.tomato.aaa":                                  "foo1",
		"traefik.http.middlewares.Middleware20.plugin.tomato.bbb":                                  "foo2",
		"traefik.http.routers.Router0.entrypoints":                                                 "foobar, fiibar",
		"traefik.http.routers.Router0.middlewares":                                                 "foobar, fiibar",
		"traefik.http.routers.Router0.priority":                                                    "42",
		"traefik.http.routers.Router0.rule":                                                        "foobar",
		"traefik.http.routers.Router0.tls":                                                         "true",
		"traefik.http.routers.Router0.service":                                                     "foobar",
		"traefik.http.routers.Router1.entrypoints":                                                 "foobar, fiibar",
		"traefik.http.routers.Router1.middlewares":                                                 "foobar, fiibar",
		"traefik.http.routers.Router1.priority":                                                    "42",
		"traefik.http.routers.Router1.rule":                                                        "foobar",
		"traefik.http.routers.Router1.service":                                                     "foobar",

		"traefik.http.services.Service0.loadbalancer.healthcheck.headers.name0":        "foobar",
		"traefik.http.services.Service0.loadbalancer.healthcheck.headers.name1":        "foobar",
		"traefik.http.services.Service0.loadbalancer.healthcheck.hostname":             "foobar",
		"traefik.http.services.Service0.loadbalancer.healthcheck.interval":             "1s",
		"traefik.http.services.Service0.loadbalancer.healthcheck.path":                 "foobar",
		"traefik.http.services.Service0.loadbalancer.healthcheck.method":               "foobar",
		"traefik.http.services.Service0.loadbalancer.healthcheck.status":               "401",
		"traefik.http.services.Service0.loadbalancer.healthcheck.port":                 "42",
		"traefik.http.services.Service0.loadbalancer.healthcheck.scheme":               "foobar",
		"traefik.http.services.Service0.loadbalancer.healthcheck.mode":                 "foobar",
		"traefik.http.services.Service0.loadbalancer.healthcheck.timeout":              "1s",
		"traefik.http.services.Service0.loadbalancer.healthcheck.followredirects":      "true",
		"traefik.http.services.Service0.loadbalancer.passhostheader":                   "true",
		"traefik.http.services.Service0.loadbalancer.responseforwarding.flushinterval": "1s",
		"traefik.http.services.Service0.loadbalancer.server.scheme":                    "foobar",
		"traefik.http.services.Service0.loadbalancer.server.port":                      "8080",
		"traefik.http.services.Service0.loadbalancer.sticky.cookie.name":               "foobar",
		"traefik.http.services.Service0.loadbalancer.sticky.cookie.secure":             "true",
		"traefik.http.services.Service0.loadbalancer.serversTransport":                 "foobar",
		"traefik.http.services.Service1.loadbalancer.healthcheck.headers.name0":        "foobar",
		"traefik.http.services.Service1.loadbalancer.healthcheck.headers.name1":        "foobar",
		"traefik.http.services.Service1.loadbalancer.healthcheck.hostname":             "foobar",
		"traefik.http.services.Service1.loadbalancer.healthcheck.interval":             "1s",
		"traefik.http.services.Service1.loadbalancer.healthcheck.path":                 "foobar",
		"traefik.http.services.Service1.loadbalancer.healthcheck.method":               "foobar",
		"traefik.http.services.Service1.loadbalancer.healthcheck.status":               "401",
		"traefik.http.services.Service1.loadbalancer.healthcheck.port":                 "42",
		"traefik.http.services.Service1.loadbalancer.healthcheck.scheme":               "foobar",
		"traefik.http.services.Service1.loadbalancer.healthcheck.mode":                 "foobar",
		"traefik.http.services.Service1.loadbalancer.healthcheck.timeout":              "1s",
		"traefik.http.services.Service1.loadbalancer.healthcheck.followredirects":      "true",
		"traefik.http.services.Service1.loadbalancer.passhostheader":                   "true",
		"traefik.http.services.Service1.loadbalancer.responseforwarding.flushinterval": "1s",
		"traefik.http.services.Service1.loadbalancer.server.scheme":                    "foobar",
		"traefik.http.services.Service1.loadbalancer.server.port":                      "8080",
		"traefik.http.services.Service1.loadbalancer.sticky":                           "false",
		"traefik.http.services.Service1.loadbalancer.sticky.cookie.name":               "fui",
		"traefik.http.services.Service1.loadbalancer.serversTransport":                 "foobar",

		"traefik.tcp.middlewares.Middleware0.ipallowlist.sourcerange":      "foobar, fiibar",
		"traefik.tcp.middlewares.Middleware2.inflightconn.amount":          "42",
		"traefik.tcp.routers.Router0.rule":                                 "foobar",
		"traefik.tcp.routers.Router0.priority":                             "42",
		"traefik.tcp.routers.Router0.entrypoints":                          "foobar, fiibar",
		"traefik.tcp.routers.Router0.service":                              "foobar",
		"traefik.tcp.routers.Router0.tls.passthrough":                      "false",
		"traefik.tcp.routers.Router0.tls.options":                          "foo",
		"traefik.tcp.routers.Router1.rule":                                 "foobar",
		"traefik.tcp.routers.Router1.priority":                             "42",
		"traefik.tcp.routers.Router1.entrypoints":                          "foobar, fiibar",
		"traefik.tcp.routers.Router1.service":                              "foobar",
		"traefik.tcp.routers.Router1.tls.options":                          "foo",
		"traefik.tcp.routers.Router1.tls.passthrough":                      "false",
		"traefik.tcp.services.Service0.loadbalancer.server.Port":           "42",
		"traefik.tcp.services.Service0.loadbalancer.TerminationDelay":      "42",
		"traefik.tcp.services.Service0.loadbalancer.proxyProtocol.version": "42",
		"traefik.tcp.services.Service0.loadbalancer.serversTransport":      "foo",
		"traefik.tcp.services.Service1.loadbalancer.server.Port":           "42",
		"traefik.tcp.services.Service1.loadbalancer.TerminationDelay":      "42",
		"traefik.tcp.services.Service1.loadbalancer.proxyProtocol":         "true",
		"traefik.tcp.services.Service1.loadbalancer.serversTransport":      "foo",

		"traefik.udp.routers.Router0.entrypoints":                "foobar, fiibar",
		"traefik.udp.routers.Router0.service":                    "foobar",
		"traefik.udp.routers.Router1.entrypoints":                "foobar, fiibar",
		"traefik.udp.routers.Router1.service":                    "foobar",
		"traefik.udp.services.Service0.loadbalancer.server.Port": "42",
		"traefik.udp.services.Service1.loadbalancer.server.Port": "42",

		"traefik.tls.stores.default.defaultgeneratedcert.resolver":    "foobar",
		"traefik.tls.stores.default.defaultgeneratedcert.domain.main": "foobar",
		"traefik.tls.stores.default.defaultgeneratedcert.domain.sans": "foobar, fiibar",
	}

	configuration, err := DecodeConfiguration(labels)
	require.NoError(t, err)

	expected := &dynamic.Configuration{
		TCP: &dynamic.TCPConfiguration{
			Routers: map[string]*dynamic.TCPRouter{
				"Router0": {
					EntryPoints: []string{
						"foobar",
						"fiibar",
					},
					Service:  "foobar",
					Rule:     "foobar",
					Priority: 42,
					TLS: &dynamic.RouterTCPTLSConfig{
						Passthrough: false,
						Options:     "foo",
					},
				},
				"Router1": {
					EntryPoints: []string{
						"foobar",
						"fiibar",
					},
					Service:  "foobar",
					Rule:     "foobar",
					Priority: 42,
					TLS: &dynamic.RouterTCPTLSConfig{
						Passthrough: false,
						Options:     "foo",
					},
				},
			},
			Middlewares: map[string]*dynamic.TCPMiddleware{
				"Middleware0": {
					IPAllowList: &dynamic.TCPIPAllowList{
						SourceRange: []string{"foobar", "fiibar"},
					},
				},
				"Middleware2": {
					InFlightConn: &dynamic.TCPInFlightConn{
						Amount: 42,
					},
				},
			},
			Services: map[string]*dynamic.TCPService{
				"Service0": {
					LoadBalancer: &dynamic.TCPServersLoadBalancer{
						Servers: []dynamic.TCPServer{
							{
								Port: "42",
							},
						},
						TerminationDelay: pointer(42),
						ProxyProtocol:    &dynamic.ProxyProtocol{Version: 42},
						ServersTransport: "foo",
					},
				},
				"Service1": {
					LoadBalancer: &dynamic.TCPServersLoadBalancer{
						Servers: []dynamic.TCPServer{
							{
								Port: "42",
							},
						},
						TerminationDelay: pointer(42),
						ProxyProtocol:    &dynamic.ProxyProtocol{Version: 2},
						ServersTransport: "foo",
					},
				},
			},
		},
		UDP: &dynamic.UDPConfiguration{
			Routers: map[string]*dynamic.UDPRouter{
				"Router0": {
					EntryPoints: []string{
						"foobar",
						"fiibar",
					},
					Service: "foobar",
				},
				"Router1": {
					EntryPoints: []string{
						"foobar",
						"fiibar",
					},
					Service: "foobar",
				},
			},
			Services: map[string]*dynamic.UDPService{
				"Service0": {
					LoadBalancer: &dynamic.UDPServersLoadBalancer{
						Servers: []dynamic.UDPServer{
							{
								Port: "42",
							},
						},
					},
				},
				"Service1": {
					LoadBalancer: &dynamic.UDPServersLoadBalancer{
						Servers: []dynamic.UDPServer{
							{
								Port: "42",
							},
						},
					},
				},
			},
		},
		HTTP: &dynamic.HTTPConfiguration{
			Routers: map[string]*dynamic.Router{
				"Router0": {
					EntryPoints: []string{
						"foobar",
						"fiibar",
					},
					Middlewares: []string{
						"foobar",
						"fiibar",
					},
					Service:  "foobar",
					Rule:     "foobar",
					Priority: 42,
					TLS:      &dynamic.RouterTLSConfig{},
				},
				"Router1": {
					EntryPoints: []string{
						"foobar",
						"fiibar",
					},
					Middlewares: []string{
						"foobar",
						"fiibar",
					},
					Service:  "foobar",
					Rule:     "foobar",
					Priority: 42,
				},
			},
			Middlewares: map[string]*dynamic.Middleware{
				"Middleware0": {
					AddPrefix: &dynamic.AddPrefix{
						Prefix: "foobar",
					},
				},
				"Middleware1": {
					BasicAuth: &dynamic.BasicAuth{
						Users: []string{
							"foobar",
							"fiibar",
						},
						UsersFile:    "foobar",
						Realm:        "foobar",
						RemoveHeader: true,
						HeaderField:  "foobar",
					},
				},
				"Middleware10": {
					InFlightReq: &dynamic.InFlightReq{
						Amount: 42,
						SourceCriterion: &dynamic.SourceCriterion{
							IPStrategy: &dynamic.IPStrategy{
								Depth:       42,
								ExcludedIPs: []string{"foobar", "fiibar"},
								IPv6Subnet:  intPtr(42),
							},
							RequestHeaderName: "foobar",
							RequestHost:       true,
						},
					},
				},
				"Middleware11": {
					PassTLSClientCert: &dynamic.PassTLSClientCert{
						PEM: true,
						Info: &dynamic.TLSClientCertificateInfo{
							NotAfter:     true,
							NotBefore:    true,
							SerialNumber: true,
							Subject: &dynamic.TLSClientCertificateSubjectDNInfo{
								Country:            true,
								Province:           true,
								Locality:           true,
								Organization:       true,
								OrganizationalUnit: true,
								CommonName:         true,
								SerialNumber:       true,
								DomainComponent:    true,
							},
							Issuer: &dynamic.TLSClientCertificateIssuerDNInfo{
								Country:         true,
								Province:        true,
								Locality:        true,
								Organization:    true,
								CommonName:      true,
								SerialNumber:    true,
								DomainComponent: true,
							},
							Sans: true,
						},
					},
				},
				"Middleware12": {
					RateLimit: &dynamic.RateLimit{
						Average: 42,
						Burst:   42,
						Period:  ptypes.Duration(time.Second),
						SourceCriterion: &dynamic.SourceCriterion{
							IPStrategy: &dynamic.IPStrategy{
								Depth:       42,
								ExcludedIPs: []string{"foobar", "foobar"},
								IPv6Subnet:  intPtr(42),
							},
							RequestHeaderName: "foobar",
							RequestHost:       true,
						},
					},
				},
				"Middleware13": {
					RedirectRegex: &dynamic.RedirectRegex{
						Regex:       "foobar",
						Replacement: "foobar",
						Permanent:   true,
					},
				},
				"Middleware13b": {
					RedirectScheme: &dynamic.RedirectScheme{
						Scheme:    "https",
						Port:      "80",
						Permanent: true,
					},
				},
				"Middleware14": {
					ReplacePath: &dynamic.ReplacePath{
						Path: "foobar",
					},
				},
				"Middleware15": {
					ReplacePathRegex: &dynamic.ReplacePathRegex{
						Regex:       "foobar",
						Replacement: "foobar",
					},
				},
				"Middleware16": {
					Retry: &dynamic.Retry{
						Attempts:        42,
						InitialInterval: ptypes.Duration(time.Second),
					},
				},
				"Middleware17": {
					StripPrefix: &dynamic.StripPrefix{
						Prefixes: []string{
							"foobar",
							"fiibar",
						},
						ForceSlash: Bool(true),
					},
				},
				"Middleware18": {
					StripPrefixRegex: &dynamic.StripPrefixRegex{
						Regex: []string{
							"foobar",
							"fiibar",
						},
					},
				},
				"Middleware19": {
					Compress: &dynamic.Compress{
						MinResponseBodyBytes: 42,
						Encodings: []string{
							"foobar",
							"fiibar",
						},
					},
				},
				"Middleware2": {
					Buffering: &dynamic.Buffering{
						MaxRequestBodyBytes:  42,
						MemRequestBodyBytes:  42,
						MaxResponseBodyBytes: 42,
						MemResponseBodyBytes: 42,
						RetryExpression:      "foobar",
					},
				},
				"Middleware3": {
					Chain: &dynamic.Chain{
						Middlewares: []string{
							"foobar",
							"fiibar",
						},
					},
				},
				"Middleware4": {
					CircuitBreaker: &dynamic.CircuitBreaker{
						Expression:       "foobar",
						CheckPeriod:      ptypes.Duration(time.Second),
						FallbackDuration: ptypes.Duration(time.Second),
						RecoveryDuration: ptypes.Duration(time.Second),
						ResponseCode:     403,
					},
				},
				"Middleware5": {
					DigestAuth: &dynamic.DigestAuth{
						Users: []string{
							"foobar",
							"fiibar",
						},
						UsersFile:    "foobar",
						RemoveHeader: true,
						Realm:        "foobar",
						HeaderField:  "foobar",
					},
				},
				"Middleware6": {
					Errors: &dynamic.ErrorPage{
						Status: []string{
							"foobar",
							"fiibar",
						},
						Service: "foobar",
						Query:   "foobar",
					},
				},
				"Middleware7": {
					ForwardAuth: &dynamic.ForwardAuth{
						Address: "foobar",
						TLS: &dynamic.ClientTLS{
							CA:                 "foobar",
							Cert:               "foobar",
							Key:                "foobar",
							InsecureSkipVerify: true,
							CAOptional:         Bool(true),
						},
						TrustForwardHeader: true,
						AuthResponseHeaders: []string{
							"foobar",
							"fiibar",
						},
						AuthRequestHeaders: []string{
							"foobar",
							"fiibar",
						},
					},
				},
				"Middleware8": {
					Headers: &dynamic.Headers{
						CustomRequestHeaders: map[string]string{
							"name0": "foobar",
							"name1": "foobar",
						},
						CustomResponseHeaders: map[string]string{
							"name0": "foobar",
							"name1": "foobar",
						},
						AccessControlAllowCredentials: true,
						AccessControlAllowHeaders: []string{
							"X-foobar",
							"X-fiibar",
						},
						AccessControlAllowMethods: []string{
							"GET",
							"PUT",
						},
						AccessControlAllowOriginList: []string{
							"foobar",
							"fiibar",
						},
						AccessControlAllowOriginListRegex: []string{
							"foobar",
							"fiibar",
						},
						AccessControlExposeHeaders: []string{
							"X-foobar",
							"X-fiibar",
						},
						AccessControlMaxAge: 200,
						AddVaryHeader:       true,
						AllowedHosts: []string{
							"foobar",
							"fiibar",
						},
						HostsProxyHeaders: []string{
							"foobar",
							"fiibar",
						},
						SSLRedirect:          Bool(true),
						SSLTemporaryRedirect: Bool(true),
						SSLHost:              String("foobar"),
						SSLProxyHeaders: map[string]string{
							"name0": "foobar",
							"name1": "foobar",
						},
						SSLForceHost:                    Bool(true),
						STSSeconds:                      42,
						STSIncludeSubdomains:            true,
						STSPreload:                      true,
						ForceSTSHeader:                  true,
						FrameDeny:                       true,
						CustomFrameOptionsValue:         "foobar",
						ContentTypeNosniff:              true,
						BrowserXSSFilter:                true,
						CustomBrowserXSSValue:           "foobar",
						ContentSecurityPolicy:           "foobar",
						ContentSecurityPolicyReportOnly: "foobar",
						PublicKey:                       "foobar",
						ReferrerPolicy:                  "foobar",
						FeaturePolicy:                   String("foobar"),
						PermissionsPolicy:               "foobar",
						IsDevelopment:                   true,
					},
				},
				"Middleware9": {
					IPAllowList: &dynamic.IPAllowList{
						SourceRange: []string{
							"foobar",
							"fiibar",
						},
						IPStrategy: &dynamic.IPStrategy{
							Depth: 42,
							ExcludedIPs: []string{
								"foobar",
								"fiibar",
							},
							IPv6Subnet: intPtr(42),
						},
					},
				},
				"Middleware20": {
					Plugin: map[string]dynamic.PluginConf{
						"tomato": {
							"aaa": "foo1",
							"bbb": "foo2",
						},
					},
				},
			},
			Services: map[string]*dynamic.Service{
				"Service0": {
					LoadBalancer: &dynamic.ServersLoadBalancer{
						Sticky: &dynamic.Sticky{
							Cookie: &dynamic.Cookie{
								Name:     "foobar",
								Secure:   true,
								HTTPOnly: false,
							},
						},
						Servers: []dynamic.Server{
							{
								Scheme: "foobar",
								Port:   "8080",
							},
						},
						HealthCheck: &dynamic.ServerHealthCheck{
							Scheme:   "foobar",
							Mode:     "foobar",
							Path:     "foobar",
							Method:   "foobar",
							Status:   401,
							Port:     42,
							Interval: ptypes.Duration(time.Second),
							Timeout:  ptypes.Duration(time.Second),
							Hostname: "foobar",
							Headers: map[string]string{
								"name0": "foobar",
								"name1": "foobar",
							},
							FollowRedirects: pointer(true),
						},
						PassHostHeader: pointer(true),
						ResponseForwarding: &dynamic.ResponseForwarding{
							FlushInterval: ptypes.Duration(time.Second),
						},
						ServersTransport: "foobar",
					},
				},
				"Service1": {
					LoadBalancer: &dynamic.ServersLoadBalancer{
						Servers: []dynamic.Server{
							{
								Scheme: "foobar",
								Port:   "8080",
							},
						},
						HealthCheck: &dynamic.ServerHealthCheck{
							Scheme:   "foobar",
							Mode:     "foobar",
							Path:     "foobar",
							Method:   "foobar",
							Status:   401,
							Port:     42,
							Interval: ptypes.Duration(time.Second),
							Timeout:  ptypes.Duration(time.Second),
							Hostname: "foobar",
							Headers: map[string]string{
								"name0": "foobar",
								"name1": "foobar",
							},
							FollowRedirects: pointer(true),
						},
						PassHostHeader: pointer(true),
						ResponseForwarding: &dynamic.ResponseForwarding{
							FlushInterval: ptypes.Duration(time.Second),
						},
						ServersTransport: "foobar",
					},
				},
			},
		},
		TLS: &dynamic.TLSConfiguration{
			Stores: map[string]tls.Store{
				"default": {
					DefaultGeneratedCert: &tls.GeneratedCert{
						Resolver: "foobar",
						Domain: &types.Domain{
							Main: "foobar",
							SANs: []string{"foobar", "fiibar"},
						},
					},
				},
			},
		},
	}

	assert.Nil(t, configuration.HTTP.ServersTransports)
	assert.Nil(t, configuration.TCP.ServersTransports)
	assert.Equal(t, expected, configuration)
}

func TestEncodeConfiguration(t *testing.T) {
	configuration := &dynamic.Configuration{
		TCP: &dynamic.TCPConfiguration{
			Routers: map[string]*dynamic.TCPRouter{
				"Router0": {
					EntryPoints: []string{
						"foobar",
						"fiibar",
					},
					Service:  "foobar",
					Rule:     "foobar",
					Priority: 42,
					TLS: &dynamic.RouterTCPTLSConfig{
						Passthrough: false,
						Options:     "foo",
					},
				},
				"Router1": {
					EntryPoints: []string{
						"foobar",
						"fiibar",
					},
					Service:  "foobar",
					Rule:     "foobar",
					Priority: 42,
					TLS: &dynamic.RouterTCPTLSConfig{
						Passthrough: false,
						Options:     "foo",
					},
				},
			},
			Middlewares: map[string]*dynamic.TCPMiddleware{
				"Middleware0": {
					IPAllowList: &dynamic.TCPIPAllowList{
						SourceRange: []string{"foobar", "fiibar"},
					},
				},
				"Middleware2": {
					InFlightConn: &dynamic.TCPInFlightConn{
						Amount: 42,
					},
				},
			},
			Services: map[string]*dynamic.TCPService{
				"Service0": {
					LoadBalancer: &dynamic.TCPServersLoadBalancer{
						Servers: []dynamic.TCPServer{
							{
								Port: "42",
							},
						},
<<<<<<< HEAD
						ServersTransport: "foo",
						TerminationDelay: func(i int) *int { return &i }(42),
=======
						TerminationDelay: pointer(42),
>>>>>>> e5c80637
					},
				},
				"Service1": {
					LoadBalancer: &dynamic.TCPServersLoadBalancer{
						Servers: []dynamic.TCPServer{
							{
								Port: "42",
							},
						},
<<<<<<< HEAD
						ServersTransport: "foo",
						TerminationDelay: func(i int) *int { return &i }(42),
=======
						TerminationDelay: pointer(42),
>>>>>>> e5c80637
					},
				},
			},
		},
		UDP: &dynamic.UDPConfiguration{
			Routers: map[string]*dynamic.UDPRouter{
				"Router0": {
					EntryPoints: []string{
						"foobar",
						"fiibar",
					},
					Service: "foobar",
				},
				"Router1": {
					EntryPoints: []string{
						"foobar",
						"fiibar",
					},
					Service: "foobar",
				},
			},
			Services: map[string]*dynamic.UDPService{
				"Service0": {
					LoadBalancer: &dynamic.UDPServersLoadBalancer{
						Servers: []dynamic.UDPServer{
							{
								Port: "42",
							},
						},
					},
				},
				"Service1": {
					LoadBalancer: &dynamic.UDPServersLoadBalancer{
						Servers: []dynamic.UDPServer{
							{
								Port: "42",
							},
						},
					},
				},
			},
		},
		HTTP: &dynamic.HTTPConfiguration{
			Routers: map[string]*dynamic.Router{
				"Router0": {
					EntryPoints: []string{
						"foobar",
						"fiibar",
					},
					Middlewares: []string{
						"foobar",
						"fiibar",
					},
					Service:  "foobar",
					Rule:     "foobar",
					Priority: 42,
					TLS:      &dynamic.RouterTLSConfig{},
				},
				"Router1": {
					EntryPoints: []string{
						"foobar",
						"fiibar",
					},
					Middlewares: []string{
						"foobar",
						"fiibar",
					},
					Service:  "foobar",
					Rule:     "foobar",
					Priority: 42,
				},
			},
			Middlewares: map[string]*dynamic.Middleware{
				"Middleware0": {
					AddPrefix: &dynamic.AddPrefix{
						Prefix: "foobar",
					},
				},
				"Middleware1": {
					BasicAuth: &dynamic.BasicAuth{
						Users: []string{
							"foobar",
							"fiibar",
						},
						UsersFile:    "foobar",
						Realm:        "foobar",
						RemoveHeader: true,
						HeaderField:  "foobar",
					},
				},
				"Middleware10": {
					InFlightReq: &dynamic.InFlightReq{
						Amount: 42,
						SourceCriterion: &dynamic.SourceCriterion{
							IPStrategy: &dynamic.IPStrategy{
								Depth:       42,
								ExcludedIPs: []string{"foobar", "fiibar"},
								IPv6Subnet:  intPtr(42),
							},
							RequestHeaderName: "foobar",
							RequestHost:       true,
						},
					},
				},
				"Middleware11": {
					PassTLSClientCert: &dynamic.PassTLSClientCert{
						PEM: true,
						Info: &dynamic.TLSClientCertificateInfo{
							NotAfter:     true,
							NotBefore:    true,
							SerialNumber: true,
							Subject: &dynamic.TLSClientCertificateSubjectDNInfo{
								Country:            true,
								Province:           true,
								Locality:           true,
								Organization:       true,
								OrganizationalUnit: true,
								CommonName:         true,
								SerialNumber:       true,
								DomainComponent:    true,
							},
							Issuer: &dynamic.TLSClientCertificateIssuerDNInfo{
								Country:         true,
								Province:        true,
								Locality:        true,
								Organization:    true,
								CommonName:      true,
								SerialNumber:    true,
								DomainComponent: true,
							}, Sans: true,
						},
					},
				},
				"Middleware12": {
					RateLimit: &dynamic.RateLimit{
						Average: 42,
						Burst:   42,
						Period:  ptypes.Duration(time.Second),
						SourceCriterion: &dynamic.SourceCriterion{
							IPStrategy: &dynamic.IPStrategy{
								Depth:       42,
								ExcludedIPs: []string{"foobar", "foobar"},
								IPv6Subnet:  intPtr(42),
							},
							RequestHeaderName: "foobar",
							RequestHost:       true,
						},
					},
				},
				"Middleware13": {
					RedirectRegex: &dynamic.RedirectRegex{
						Regex:       "foobar",
						Replacement: "foobar",
						Permanent:   true,
					},
				},
				"Middleware13b": {
					RedirectScheme: &dynamic.RedirectScheme{
						Scheme:    "https",
						Port:      "80",
						Permanent: true,
					},
				},
				"Middleware14": {
					ReplacePath: &dynamic.ReplacePath{
						Path: "foobar",
					},
				},
				"Middleware15": {
					ReplacePathRegex: &dynamic.ReplacePathRegex{
						Regex:       "foobar",
						Replacement: "foobar",
					},
				},
				"Middleware16": {
					Retry: &dynamic.Retry{
						Attempts:        42,
						InitialInterval: ptypes.Duration(time.Second),
					},
				},
				"Middleware17": {
					StripPrefix: &dynamic.StripPrefix{
						Prefixes: []string{
							"foobar",
							"fiibar",
						},
						ForceSlash: Bool(true),
					},
				},
				"Middleware18": {
					StripPrefixRegex: &dynamic.StripPrefixRegex{
						Regex: []string{
							"foobar",
							"fiibar",
						},
					},
				},
				"Middleware19": {
					Compress: &dynamic.Compress{
						MinResponseBodyBytes: 42,
						Encodings: []string{
							"foobar",
							"fiibar",
						},
					},
				},
				"Middleware2": {
					Buffering: &dynamic.Buffering{
						MaxRequestBodyBytes:  42,
						MemRequestBodyBytes:  42,
						MaxResponseBodyBytes: 42,
						MemResponseBodyBytes: 42,
						RetryExpression:      "foobar",
					},
				},
				"Middleware20": {
					Plugin: map[string]dynamic.PluginConf{
						"tomato": {
							"aaa": "foo1",
							"bbb": "foo2",
						},
					},
				},
				"Middleware3": {
					Chain: &dynamic.Chain{
						Middlewares: []string{
							"foobar",
							"fiibar",
						},
					},
				},
				"Middleware4": {
					CircuitBreaker: &dynamic.CircuitBreaker{
						Expression:       "foobar",
						CheckPeriod:      ptypes.Duration(time.Second),
						FallbackDuration: ptypes.Duration(time.Second),
						RecoveryDuration: ptypes.Duration(time.Second),
						ResponseCode:     404,
					},
				},
				"Middleware5": {
					DigestAuth: &dynamic.DigestAuth{
						Users: []string{
							"foobar",
							"fiibar",
						},
						UsersFile:    "foobar",
						RemoveHeader: true,
						Realm:        "foobar",
						HeaderField:  "foobar",
					},
				},
				"Middleware6": {
					Errors: &dynamic.ErrorPage{
						Status: []string{
							"foobar",
							"fiibar",
						},
						Service: "foobar",
						Query:   "foobar",
					},
				},
				"Middleware7": {
					ForwardAuth: &dynamic.ForwardAuth{
						Address: "foobar",
						TLS: &dynamic.ClientTLS{
							CA:                 "foobar",
							Cert:               "foobar",
							Key:                "foobar",
							InsecureSkipVerify: true,
							CAOptional:         Bool(true),
						},
						TrustForwardHeader: true,
						AuthResponseHeaders: []string{
							"foobar",
							"fiibar",
						},
						AuthRequestHeaders: []string{
							"foobar",
							"fiibar",
						},
					},
				},
				"Middleware8": {
					Headers: &dynamic.Headers{
						CustomRequestHeaders: map[string]string{
							"name0": "foobar",
							"name1": "foobar",
						},
						CustomResponseHeaders: map[string]string{
							"name0": "foobar",
							"name1": "foobar",
						},
						AccessControlAllowCredentials: true,
						AccessControlAllowHeaders: []string{
							"X-foobar",
							"X-fiibar",
						},
						AccessControlAllowMethods: []string{
							"GET",
							"PUT",
						},
						AccessControlAllowOriginList: []string{
							"foobar",
							"fiibar",
						},
						AccessControlAllowOriginListRegex: []string{
							"foobar",
							"fiibar",
						},
						AccessControlExposeHeaders: []string{
							"X-foobar",
							"X-fiibar",
						},
						AccessControlMaxAge: 200,
						AddVaryHeader:       true,
						AllowedHosts: []string{
							"foobar",
							"fiibar",
						},
						HostsProxyHeaders: []string{
							"foobar",
							"fiibar",
						},
						SSLRedirect:          Bool(true),
						SSLTemporaryRedirect: Bool(true),
						SSLHost:              String("foobar"),
						SSLProxyHeaders: map[string]string{
							"name0": "foobar",
							"name1": "foobar",
						},
						SSLForceHost:                    Bool(true),
						STSSeconds:                      42,
						STSIncludeSubdomains:            true,
						STSPreload:                      true,
						ForceSTSHeader:                  true,
						FrameDeny:                       true,
						CustomFrameOptionsValue:         "foobar",
						ContentTypeNosniff:              true,
						BrowserXSSFilter:                true,
						CustomBrowserXSSValue:           "foobar",
						ContentSecurityPolicy:           "foobar",
						ContentSecurityPolicyReportOnly: "foobar",
						PublicKey:                       "foobar",
						ReferrerPolicy:                  "foobar",
						FeaturePolicy:                   String("foobar"),
						PermissionsPolicy:               "foobar",
						IsDevelopment:                   true,
					},
				},
				"Middleware9": {
					IPAllowList: &dynamic.IPAllowList{
						SourceRange: []string{
							"foobar",
							"fiibar",
						},
						IPStrategy: &dynamic.IPStrategy{
							Depth: 42,
							ExcludedIPs: []string{
								"foobar",
								"fiibar",
							},
							IPv6Subnet: intPtr(42),
						},
					},
				},
			},
			Services: map[string]*dynamic.Service{
				"Service0": {
					LoadBalancer: &dynamic.ServersLoadBalancer{
						Sticky: &dynamic.Sticky{
							Cookie: &dynamic.Cookie{
								Name:     "foobar",
								HTTPOnly: true,
							},
						},
						Servers: []dynamic.Server{
							{
								Scheme: "foobar",
								Port:   "8080",
							},
						},
						HealthCheck: &dynamic.ServerHealthCheck{
							Scheme:   "foobar",
							Path:     "foobar",
							Method:   "foobar",
							Status:   401,
							Port:     42,
							Interval: ptypes.Duration(time.Second),
							Timeout:  ptypes.Duration(time.Second),
							Hostname: "foobar",
							Headers: map[string]string{
								"name0": "foobar",
								"name1": "foobar",
							},
						},
						PassHostHeader: pointer(true),
						ResponseForwarding: &dynamic.ResponseForwarding{
							FlushInterval: ptypes.Duration(time.Second),
						},
						ServersTransport: "foobar",
					},
				},
				"Service1": {
					LoadBalancer: &dynamic.ServersLoadBalancer{
						Servers: []dynamic.Server{
							{
								Scheme: "foobar",
								Port:   "8080",
							},
						},
						HealthCheck: &dynamic.ServerHealthCheck{
							Scheme:   "foobar",
							Path:     "foobar",
							Method:   "foobar",
							Status:   401,
							Port:     42,
							Interval: ptypes.Duration(time.Second),
							Timeout:  ptypes.Duration(time.Second),
							Hostname: "foobar",
							Headers: map[string]string{
								"name0": "foobar",
								"name1": "foobar",
							},
						},
						PassHostHeader: pointer(true),
						ResponseForwarding: &dynamic.ResponseForwarding{
							FlushInterval: ptypes.Duration(time.Second),
						},
						ServersTransport: "foobar",
					},
				},
			},
		},
		TLS: &dynamic.TLSConfiguration{
			Stores: map[string]tls.Store{
				"default": {
					DefaultGeneratedCert: &tls.GeneratedCert{
						Resolver: "foobar",
						Domain: &types.Domain{
							Main: "foobar",
							SANs: []string{"foobar", "fiibar"},
						},
					},
				},
			},
		},
	}

	labels, err := EncodeConfiguration(configuration)
	require.NoError(t, err)

	expected := map[string]string{
		"traefik.HTTP.Middlewares.Middleware0.AddPrefix.Prefix":                                    "foobar",
		"traefik.HTTP.Middlewares.Middleware1.BasicAuth.HeaderField":                               "foobar",
		"traefik.HTTP.Middlewares.Middleware1.BasicAuth.Realm":                                     "foobar",
		"traefik.HTTP.Middlewares.Middleware1.BasicAuth.RemoveHeader":                              "true",
		"traefik.HTTP.Middlewares.Middleware1.BasicAuth.Users":                                     "foobar, fiibar",
		"traefik.HTTP.Middlewares.Middleware1.BasicAuth.UsersFile":                                 "foobar",
		"traefik.HTTP.Middlewares.Middleware2.Buffering.MaxRequestBodyBytes":                       "42",
		"traefik.HTTP.Middlewares.Middleware2.Buffering.MaxResponseBodyBytes":                      "42",
		"traefik.HTTP.Middlewares.Middleware2.Buffering.MemRequestBodyBytes":                       "42",
		"traefik.HTTP.Middlewares.Middleware2.Buffering.MemResponseBodyBytes":                      "42",
		"traefik.HTTP.Middlewares.Middleware2.Buffering.RetryExpression":                           "foobar",
		"traefik.HTTP.Middlewares.Middleware3.Chain.Middlewares":                                   "foobar, fiibar",
		"traefik.HTTP.Middlewares.Middleware4.CircuitBreaker.Expression":                           "foobar",
		"traefik.HTTP.Middlewares.Middleware4.CircuitBreaker.CheckPeriod":                          "1000000000",
		"traefik.HTTP.Middlewares.Middleware4.CircuitBreaker.FallbackDuration":                     "1000000000",
		"traefik.HTTP.Middlewares.Middleware4.CircuitBreaker.RecoveryDuration":                     "1000000000",
		"traefik.HTTP.Middlewares.Middleware4.CircuitBreaker.ResponseCode":                         "404",
		"traefik.HTTP.Middlewares.Middleware5.DigestAuth.HeaderField":                              "foobar",
		"traefik.HTTP.Middlewares.Middleware5.DigestAuth.Realm":                                    "foobar",
		"traefik.HTTP.Middlewares.Middleware5.DigestAuth.RemoveHeader":                             "true",
		"traefik.HTTP.Middlewares.Middleware5.DigestAuth.Users":                                    "foobar, fiibar",
		"traefik.HTTP.Middlewares.Middleware5.DigestAuth.UsersFile":                                "foobar",
		"traefik.HTTP.Middlewares.Middleware6.Errors.Query":                                        "foobar",
		"traefik.HTTP.Middlewares.Middleware6.Errors.Service":                                      "foobar",
		"traefik.HTTP.Middlewares.Middleware6.Errors.Status":                                       "foobar, fiibar",
		"traefik.HTTP.Middlewares.Middleware7.ForwardAuth.Address":                                 "foobar",
		"traefik.HTTP.Middlewares.Middleware7.ForwardAuth.AuthResponseHeaders":                     "foobar, fiibar",
		"traefik.HTTP.Middlewares.Middleware7.ForwardAuth.AuthRequestHeaders":                      "foobar, fiibar",
		"traefik.HTTP.Middlewares.Middleware7.ForwardAuth.TLS.CA":                                  "foobar",
		"traefik.HTTP.Middlewares.Middleware7.ForwardAuth.TLS.CAOptional":                          "true",
		"traefik.HTTP.Middlewares.Middleware7.ForwardAuth.TLS.Cert":                                "foobar",
		"traefik.HTTP.Middlewares.Middleware7.ForwardAuth.TLS.InsecureSkipVerify":                  "true",
		"traefik.HTTP.Middlewares.Middleware7.ForwardAuth.TLS.Key":                                 "foobar",
		"traefik.HTTP.Middlewares.Middleware7.ForwardAuth.TrustForwardHeader":                      "true",
		"traefik.HTTP.Middlewares.Middleware8.Headers.AccessControlAllowCredentials":               "true",
		"traefik.HTTP.Middlewares.Middleware8.Headers.AccessControlAllowHeaders":                   "X-foobar, X-fiibar",
		"traefik.HTTP.Middlewares.Middleware8.Headers.AccessControlAllowMethods":                   "GET, PUT",
		"traefik.HTTP.Middlewares.Middleware8.Headers.AccessControlAllowOriginList":                "foobar, fiibar",
		"traefik.HTTP.Middlewares.Middleware8.Headers.AccessControlAllowOriginListRegex":           "foobar, fiibar",
		"traefik.HTTP.Middlewares.Middleware8.Headers.AccessControlExposeHeaders":                  "X-foobar, X-fiibar",
		"traefik.HTTP.Middlewares.Middleware8.Headers.AccessControlMaxAge":                         "200",
		"traefik.HTTP.Middlewares.Middleware8.Headers.AddVaryHeader":                               "true",
		"traefik.HTTP.Middlewares.Middleware8.Headers.AllowedHosts":                                "foobar, fiibar",
		"traefik.HTTP.Middlewares.Middleware8.Headers.BrowserXSSFilter":                            "true",
		"traefik.HTTP.Middlewares.Middleware8.Headers.ContentSecurityPolicy":                       "foobar",
		"traefik.HTTP.Middlewares.Middleware8.Headers.ContentSecurityPolicyReportOnly":             "foobar",
		"traefik.HTTP.Middlewares.Middleware8.Headers.ContentTypeNosniff":                          "true",
		"traefik.HTTP.Middlewares.Middleware8.Headers.CustomBrowserXSSValue":                       "foobar",
		"traefik.HTTP.Middlewares.Middleware8.Headers.CustomFrameOptionsValue":                     "foobar",
		"traefik.HTTP.Middlewares.Middleware8.Headers.CustomRequestHeaders.name0":                  "foobar",
		"traefik.HTTP.Middlewares.Middleware8.Headers.CustomRequestHeaders.name1":                  "foobar",
		"traefik.HTTP.Middlewares.Middleware8.Headers.CustomResponseHeaders.name0":                 "foobar",
		"traefik.HTTP.Middlewares.Middleware8.Headers.CustomResponseHeaders.name1":                 "foobar",
		"traefik.HTTP.Middlewares.Middleware8.Headers.ForceSTSHeader":                              "true",
		"traefik.HTTP.Middlewares.Middleware8.Headers.FrameDeny":                                   "true",
		"traefik.HTTP.Middlewares.Middleware8.Headers.HostsProxyHeaders":                           "foobar, fiibar",
		"traefik.HTTP.Middlewares.Middleware8.Headers.IsDevelopment":                               "true",
		"traefik.HTTP.Middlewares.Middleware8.Headers.PublicKey":                                   "foobar",
		"traefik.HTTP.Middlewares.Middleware8.Headers.ReferrerPolicy":                              "foobar",
		"traefik.HTTP.Middlewares.Middleware8.Headers.FeaturePolicy":                               "foobar",
		"traefik.HTTP.Middlewares.Middleware8.Headers.PermissionsPolicy":                           "foobar",
		"traefik.HTTP.Middlewares.Middleware8.Headers.SSLForceHost":                                "true",
		"traefik.HTTP.Middlewares.Middleware8.Headers.SSLHost":                                     "foobar",
		"traefik.HTTP.Middlewares.Middleware8.Headers.SSLProxyHeaders.name0":                       "foobar",
		"traefik.HTTP.Middlewares.Middleware8.Headers.SSLProxyHeaders.name1":                       "foobar",
		"traefik.HTTP.Middlewares.Middleware8.Headers.SSLRedirect":                                 "true",
		"traefik.HTTP.Middlewares.Middleware8.Headers.SSLTemporaryRedirect":                        "true",
		"traefik.HTTP.Middlewares.Middleware8.Headers.STSIncludeSubdomains":                        "true",
		"traefik.HTTP.Middlewares.Middleware8.Headers.STSPreload":                                  "true",
		"traefik.HTTP.Middlewares.Middleware8.Headers.STSSeconds":                                  "42",
		"traefik.HTTP.Middlewares.Middleware9.IPAllowList.IPStrategy.Depth":                        "42",
		"traefik.HTTP.Middlewares.Middleware9.IPAllowList.IPStrategy.ExcludedIPs":                  "foobar, fiibar",
		"traefik.HTTP.Middlewares.Middleware9.IPAllowList.IPStrategy.IPv6Subnet":                   "42",
		"traefik.HTTP.Middlewares.Middleware9.IPAllowList.RejectStatusCode":                        "0",
		"traefik.HTTP.Middlewares.Middleware9.IPAllowList.SourceRange":                             "foobar, fiibar",
		"traefik.HTTP.Middlewares.Middleware10.InFlightReq.Amount":                                 "42",
		"traefik.HTTP.Middlewares.Middleware10.InFlightReq.SourceCriterion.IPStrategy.Depth":       "42",
		"traefik.HTTP.Middlewares.Middleware10.InFlightReq.SourceCriterion.IPStrategy.ExcludedIPs": "foobar, fiibar",
		"traefik.HTTP.Middlewares.Middleware10.InFlightReq.SourceCriterion.IPStrategy.IPv6Subnet":  "42",
		"traefik.HTTP.Middlewares.Middleware10.InFlightReq.SourceCriterion.RequestHeaderName":      "foobar",
		"traefik.HTTP.Middlewares.Middleware10.InFlightReq.SourceCriterion.RequestHost":            "true",
		"traefik.HTTP.Middlewares.Middleware11.PassTLSClientCert.Info.NotAfter":                    "true",
		"traefik.HTTP.Middlewares.Middleware11.PassTLSClientCert.Info.NotBefore":                   "true",
		"traefik.HTTP.Middlewares.Middleware11.PassTLSClientCert.Info.Sans":                        "true",
		"traefik.HTTP.Middlewares.Middleware11.PassTLSClientCert.Info.SerialNumber":                "true",
		"traefik.HTTP.Middlewares.Middleware11.PassTLSClientCert.Info.Subject.Country":             "true",
		"traefik.HTTP.Middlewares.Middleware11.PassTLSClientCert.Info.Subject.Province":            "true",
		"traefik.HTTP.Middlewares.Middleware11.PassTLSClientCert.Info.Subject.Locality":            "true",
		"traefik.HTTP.Middlewares.Middleware11.PassTLSClientCert.Info.Subject.Organization":        "true",
		"traefik.HTTP.Middlewares.Middleware11.PassTLSClientCert.Info.Subject.OrganizationalUnit":  "true",
		"traefik.HTTP.Middlewares.Middleware11.PassTLSClientCert.Info.Subject.CommonName":          "true",
		"traefik.HTTP.Middlewares.Middleware11.PassTLSClientCert.Info.Subject.SerialNumber":        "true",
		"traefik.HTTP.Middlewares.Middleware11.PassTLSClientCert.Info.Subject.DomainComponent":     "true",
		"traefik.HTTP.Middlewares.Middleware11.PassTLSClientCert.Info.Issuer.Country":              "true",
		"traefik.HTTP.Middlewares.Middleware11.PassTLSClientCert.Info.Issuer.Province":             "true",
		"traefik.HTTP.Middlewares.Middleware11.PassTLSClientCert.Info.Issuer.Locality":             "true",
		"traefik.HTTP.Middlewares.Middleware11.PassTLSClientCert.Info.Issuer.Organization":         "true",
		"traefik.HTTP.Middlewares.Middleware11.PassTLSClientCert.Info.Issuer.CommonName":           "true",
		"traefik.HTTP.Middlewares.Middleware11.PassTLSClientCert.Info.Issuer.SerialNumber":         "true",
		"traefik.HTTP.Middlewares.Middleware11.PassTLSClientCert.Info.Issuer.DomainComponent":      "true",
		"traefik.HTTP.Middlewares.Middleware11.PassTLSClientCert.PEM":                              "true",
		"traefik.HTTP.Middlewares.Middleware12.RateLimit.Average":                                  "42",
		"traefik.HTTP.Middlewares.Middleware12.RateLimit.Period":                                   "1000000000",
		"traefik.HTTP.Middlewares.Middleware12.RateLimit.Burst":                                    "42",
		"traefik.HTTP.Middlewares.Middleware12.RateLimit.SourceCriterion.RequestHeaderName":        "foobar",
		"traefik.HTTP.Middlewares.Middleware12.RateLimit.SourceCriterion.RequestHost":              "true",
		"traefik.HTTP.Middlewares.Middleware12.RateLimit.SourceCriterion.IPStrategy.Depth":         "42",
		"traefik.HTTP.Middlewares.Middleware12.RateLimit.SourceCriterion.IPStrategy.ExcludedIPs":   "foobar, foobar",
		"traefik.HTTP.Middlewares.Middleware12.RateLimit.SourceCriterion.IPStrategy.IPv6Subnet":    "42",
		"traefik.HTTP.Middlewares.Middleware13.RedirectRegex.Regex":                                "foobar",
		"traefik.HTTP.Middlewares.Middleware13.RedirectRegex.Replacement":                          "foobar",
		"traefik.HTTP.Middlewares.Middleware13.RedirectRegex.Permanent":                            "true",
		"traefik.HTTP.Middlewares.Middleware13b.RedirectScheme.Scheme":                             "https",
		"traefik.HTTP.Middlewares.Middleware13b.RedirectScheme.Port":                               "80",
		"traefik.HTTP.Middlewares.Middleware13b.RedirectScheme.Permanent":                          "true",
		"traefik.HTTP.Middlewares.Middleware14.ReplacePath.Path":                                   "foobar",
		"traefik.HTTP.Middlewares.Middleware15.ReplacePathRegex.Regex":                             "foobar",
		"traefik.HTTP.Middlewares.Middleware15.ReplacePathRegex.Replacement":                       "foobar",
		"traefik.HTTP.Middlewares.Middleware16.Retry.Attempts":                                     "42",
		"traefik.HTTP.Middlewares.Middleware16.Retry.InitialInterval":                              "1000000000",
		"traefik.HTTP.Middlewares.Middleware17.StripPrefix.Prefixes":                               "foobar, fiibar",
		"traefik.HTTP.Middlewares.Middleware17.StripPrefix.ForceSlash":                             "true",
		"traefik.HTTP.Middlewares.Middleware18.StripPrefixRegex.Regex":                             "foobar, fiibar",
		"traefik.HTTP.Middlewares.Middleware19.Compress.Encodings":                                 "foobar, fiibar",
		"traefik.HTTP.Middlewares.Middleware19.Compress.MinResponseBodyBytes":                      "42",
		"traefik.HTTP.Middlewares.Middleware20.Plugin.tomato.aaa":                                  "foo1",
		"traefik.HTTP.Middlewares.Middleware20.Plugin.tomato.bbb":                                  "foo2",

		"traefik.HTTP.Routers.Router0.EntryPoints": "foobar, fiibar",
		"traefik.HTTP.Routers.Router0.Middlewares": "foobar, fiibar",
		"traefik.HTTP.Routers.Router0.Priority":    "42",
		"traefik.HTTP.Routers.Router0.Rule":        "foobar",
		"traefik.HTTP.Routers.Router0.Service":     "foobar",
		"traefik.HTTP.Routers.Router0.TLS":         "true",
		"traefik.HTTP.Routers.Router1.EntryPoints": "foobar, fiibar",
		"traefik.HTTP.Routers.Router1.Middlewares": "foobar, fiibar",
		"traefik.HTTP.Routers.Router1.Priority":    "42",
		"traefik.HTTP.Routers.Router1.Rule":        "foobar",
		"traefik.HTTP.Routers.Router1.Service":     "foobar",

		"traefik.HTTP.Services.Service0.LoadBalancer.HealthCheck.Headers.name0":        "foobar",
		"traefik.HTTP.Services.Service0.LoadBalancer.HealthCheck.Headers.name1":        "foobar",
		"traefik.HTTP.Services.Service0.LoadBalancer.HealthCheck.Hostname":             "foobar",
		"traefik.HTTP.Services.Service0.LoadBalancer.HealthCheck.Interval":             "1000000000",
		"traefik.HTTP.Services.Service0.LoadBalancer.HealthCheck.Path":                 "foobar",
		"traefik.HTTP.Services.Service0.LoadBalancer.HealthCheck.Method":               "foobar",
		"traefik.HTTP.Services.Service0.LoadBalancer.HealthCheck.Status":               "401",
		"traefik.HTTP.Services.Service0.LoadBalancer.HealthCheck.Port":                 "42",
		"traefik.HTTP.Services.Service0.LoadBalancer.HealthCheck.Scheme":               "foobar",
		"traefik.HTTP.Services.Service0.LoadBalancer.HealthCheck.Timeout":              "1000000000",
		"traefik.HTTP.Services.Service0.LoadBalancer.PassHostHeader":                   "true",
		"traefik.HTTP.Services.Service0.LoadBalancer.ResponseForwarding.FlushInterval": "1000000000",
		"traefik.HTTP.Services.Service0.LoadBalancer.server.Port":                      "8080",
		"traefik.HTTP.Services.Service0.LoadBalancer.server.Scheme":                    "foobar",
		"traefik.HTTP.Services.Service0.LoadBalancer.Sticky.Cookie.Name":               "foobar",
		"traefik.HTTP.Services.Service0.LoadBalancer.Sticky.Cookie.HTTPOnly":           "true",
		"traefik.HTTP.Services.Service0.LoadBalancer.Sticky.Cookie.Secure":             "false",
		"traefik.HTTP.Services.Service0.LoadBalancer.Sticky.Cookie.MaxAge":             "0",
		"traefik.HTTP.Services.Service0.LoadBalancer.ServersTransport":                 "foobar",
		"traefik.HTTP.Services.Service1.LoadBalancer.HealthCheck.Headers.name0":        "foobar",
		"traefik.HTTP.Services.Service1.LoadBalancer.HealthCheck.Headers.name1":        "foobar",
		"traefik.HTTP.Services.Service1.LoadBalancer.HealthCheck.Hostname":             "foobar",
		"traefik.HTTP.Services.Service1.LoadBalancer.HealthCheck.Interval":             "1000000000",
		"traefik.HTTP.Services.Service1.LoadBalancer.HealthCheck.Path":                 "foobar",
		"traefik.HTTP.Services.Service1.LoadBalancer.HealthCheck.Method":               "foobar",
		"traefik.HTTP.Services.Service1.LoadBalancer.HealthCheck.Status":               "401",
		"traefik.HTTP.Services.Service1.LoadBalancer.HealthCheck.Port":                 "42",
		"traefik.HTTP.Services.Service1.LoadBalancer.HealthCheck.Scheme":               "foobar",
		"traefik.HTTP.Services.Service1.LoadBalancer.HealthCheck.Timeout":              "1000000000",
		"traefik.HTTP.Services.Service1.LoadBalancer.PassHostHeader":                   "true",
		"traefik.HTTP.Services.Service1.LoadBalancer.ResponseForwarding.FlushInterval": "1000000000",
		"traefik.HTTP.Services.Service1.LoadBalancer.server.Port":                      "8080",
		"traefik.HTTP.Services.Service1.LoadBalancer.server.Scheme":                    "foobar",
		"traefik.HTTP.Services.Service1.LoadBalancer.ServersTransport":                 "foobar",

		"traefik.TCP.Middlewares.Middleware0.IPAllowList.SourceRange": "foobar, fiibar",
		"traefik.TCP.Middlewares.Middleware2.InFlightConn.Amount":     "42",
		"traefik.TCP.Routers.Router0.Rule":                            "foobar",
		"traefik.TCP.Routers.Router0.Priority":                        "42",
		"traefik.TCP.Routers.Router0.EntryPoints":                     "foobar, fiibar",
		"traefik.TCP.Routers.Router0.Service":                         "foobar",
		"traefik.TCP.Routers.Router0.TLS.Passthrough":                 "false",
		"traefik.TCP.Routers.Router0.TLS.Options":                     "foo",
		"traefik.TCP.Routers.Router1.Rule":                            "foobar",
		"traefik.TCP.Routers.Router1.Priority":                        "42",
		"traefik.TCP.Routers.Router1.EntryPoints":                     "foobar, fiibar",
		"traefik.TCP.Routers.Router1.Service":                         "foobar",
		"traefik.TCP.Routers.Router1.TLS.Passthrough":                 "false",
		"traefik.TCP.Routers.Router1.TLS.Options":                     "foo",
		"traefik.TCP.Services.Service0.LoadBalancer.server.Port":      "42",
		"traefik.TCP.Services.Service0.LoadBalancer.server.TLS":       "false",
		"traefik.TCP.Services.Service0.LoadBalancer.ServersTransport": "foo",
		"traefik.TCP.Services.Service0.LoadBalancer.TerminationDelay": "42",
		"traefik.TCP.Services.Service1.LoadBalancer.server.Port":      "42",
		"traefik.TCP.Services.Service1.LoadBalancer.server.TLS":       "false",
		"traefik.TCP.Services.Service1.LoadBalancer.ServersTransport": "foo",
		"traefik.TCP.Services.Service1.LoadBalancer.TerminationDelay": "42",

		"traefik.TLS.Stores.default.DefaultGeneratedCert.Resolver":    "foobar",
		"traefik.TLS.Stores.default.DefaultGeneratedCert.Domain.Main": "foobar",
		"traefik.TLS.Stores.default.DefaultGeneratedCert.Domain.SANs": "foobar, fiibar",

		"traefik.UDP.Routers.Router0.EntryPoints":                "foobar, fiibar",
		"traefik.UDP.Routers.Router0.Service":                    "foobar",
		"traefik.UDP.Routers.Router1.EntryPoints":                "foobar, fiibar",
		"traefik.UDP.Routers.Router1.Service":                    "foobar",
		"traefik.UDP.Services.Service0.LoadBalancer.server.Port": "42",
		"traefik.UDP.Services.Service1.LoadBalancer.server.Port": "42",
	}

	for key, val := range expected {
		if _, ok := labels[key]; !ok {
			fmt.Println("missing in labels:", key, val)
		}
	}

	for key, val := range labels {
		if _, ok := expected[key]; !ok {
			fmt.Println("missing in expected:", key, val)
		}
	}
	assert.Equal(t, expected, labels)
}

func intPtr(value int) *int {
	return &value
}<|MERGE_RESOLUTION|>--- conflicted
+++ resolved
@@ -13,12 +13,7 @@
 	"github.com/traefik/traefik/v3/pkg/types"
 )
 
-<<<<<<< HEAD
-func Bool(v bool) *bool       { return &v }
-func String(v string) *string { return &v }
-=======
 func pointer[T any](v T) *T { return &v }
->>>>>>> e5c80637
 
 func TestDecodeConfiguration(t *testing.T) {
 	labels := map[string]string{
@@ -489,7 +484,7 @@
 							"foobar",
 							"fiibar",
 						},
-						ForceSlash: Bool(true),
+						ForceSlash: pointer(true),
 					},
 				},
 				"Middleware18": {
@@ -565,7 +560,7 @@
 							Cert:               "foobar",
 							Key:                "foobar",
 							InsecureSkipVerify: true,
-							CAOptional:         Bool(true),
+							CAOptional:         pointer(true),
 						},
 						TrustForwardHeader: true,
 						AuthResponseHeaders: []string{
@@ -619,14 +614,14 @@
 							"foobar",
 							"fiibar",
 						},
-						SSLRedirect:          Bool(true),
-						SSLTemporaryRedirect: Bool(true),
-						SSLHost:              String("foobar"),
+						SSLRedirect:          pointer(true),
+						SSLTemporaryRedirect: pointer(true),
+						SSLHost:              pointer("foobar"),
 						SSLProxyHeaders: map[string]string{
 							"name0": "foobar",
 							"name1": "foobar",
 						},
-						SSLForceHost:                    Bool(true),
+						SSLForceHost:                    pointer(true),
 						STSSeconds:                      42,
 						STSIncludeSubdomains:            true,
 						STSPreload:                      true,
@@ -640,7 +635,7 @@
 						ContentSecurityPolicyReportOnly: "foobar",
 						PublicKey:                       "foobar",
 						ReferrerPolicy:                  "foobar",
-						FeaturePolicy:                   String("foobar"),
+						FeaturePolicy:                   pointer("foobar"),
 						PermissionsPolicy:               "foobar",
 						IsDevelopment:                   true,
 					},
@@ -813,12 +808,8 @@
 								Port: "42",
 							},
 						},
-<<<<<<< HEAD
 						ServersTransport: "foo",
-						TerminationDelay: func(i int) *int { return &i }(42),
-=======
 						TerminationDelay: pointer(42),
->>>>>>> e5c80637
 					},
 				},
 				"Service1": {
@@ -828,12 +819,8 @@
 								Port: "42",
 							},
 						},
-<<<<<<< HEAD
 						ServersTransport: "foo",
-						TerminationDelay: func(i int) *int { return &i }(42),
-=======
 						TerminationDelay: pointer(42),
->>>>>>> e5c80637
 					},
 				},
 			},
@@ -1020,7 +1007,7 @@
 							"foobar",
 							"fiibar",
 						},
-						ForceSlash: Bool(true),
+						ForceSlash: pointer(true),
 					},
 				},
 				"Middleware18": {
@@ -1104,7 +1091,7 @@
 							Cert:               "foobar",
 							Key:                "foobar",
 							InsecureSkipVerify: true,
-							CAOptional:         Bool(true),
+							CAOptional:         pointer(true),
 						},
 						TrustForwardHeader: true,
 						AuthResponseHeaders: []string{
@@ -1158,14 +1145,14 @@
 							"foobar",
 							"fiibar",
 						},
-						SSLRedirect:          Bool(true),
-						SSLTemporaryRedirect: Bool(true),
-						SSLHost:              String("foobar"),
+						SSLRedirect:          pointer(true),
+						SSLTemporaryRedirect: pointer(true),
+						SSLHost:              pointer("foobar"),
 						SSLProxyHeaders: map[string]string{
 							"name0": "foobar",
 							"name1": "foobar",
 						},
-						SSLForceHost:                    Bool(true),
+						SSLForceHost:                    pointer(true),
 						STSSeconds:                      42,
 						STSIncludeSubdomains:            true,
 						STSPreload:                      true,
@@ -1179,7 +1166,7 @@
 						ContentSecurityPolicyReportOnly: "foobar",
 						PublicKey:                       "foobar",
 						ReferrerPolicy:                  "foobar",
-						FeaturePolicy:                   String("foobar"),
+						FeaturePolicy:                   pointer("foobar"),
 						PermissionsPolicy:               "foobar",
 						IsDevelopment:                   true,
 					},
