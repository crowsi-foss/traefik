package auth

import (
<<<<<<< HEAD
	"bytes"
	"context"
=======
>>>>>>> f174014d
	"fmt"
	"io"
	"net"
	"net/http"
	"net/http/httptest"
	"net/url"
	"strconv"
	"testing"

	"github.com/stretchr/testify/assert"
	"github.com/stretchr/testify/require"
	"github.com/traefik/traefik/v3/pkg/config/dynamic"
	"github.com/traefik/traefik/v3/pkg/testhelpers"
	"github.com/traefik/traefik/v3/pkg/tracing"
	"github.com/vulcand/oxy/v2/forward"
	"go.opentelemetry.io/contrib/propagators/autoprop"
	"go.opentelemetry.io/otel"
	"go.opentelemetry.io/otel/attribute"
	"go.opentelemetry.io/otel/codes"
	"go.opentelemetry.io/otel/trace"
	"go.opentelemetry.io/otel/trace/embedded"
)

func TestForwardAuthFail(t *testing.T) {
	next := http.HandlerFunc(func(w http.ResponseWriter, r *http.Request) {
		fmt.Fprintln(w, "traefik")
	})

	server := httptest.NewServer(http.HandlerFunc(func(w http.ResponseWriter, r *http.Request) {
		w.Header().Set(forward.ProxyAuthenticate, "test")
		http.Error(w, "Forbidden", http.StatusForbidden)
	}))
	t.Cleanup(server.Close)

	middleware, err := NewForward(t.Context(), next, dynamic.ForwardAuth{
		Address: server.URL,
	}, "authTest")
	require.NoError(t, err)

	ts := httptest.NewServer(middleware)
	t.Cleanup(ts.Close)

	req := testhelpers.MustNewRequest(http.MethodGet, ts.URL, nil)
	res, err := http.DefaultClient.Do(req)
	require.NoError(t, err)
	assert.Equal(t, http.StatusForbidden, res.StatusCode)

	body, err := io.ReadAll(res.Body)
	require.NoError(t, err)
	err = res.Body.Close()
	require.NoError(t, err)

	assert.Equal(t, "test", res.Header.Get(forward.ProxyAuthenticate))
	assert.Equal(t, "Forbidden\n", string(body))
}

func TestForwardAuthSuccess(t *testing.T) {
	server := httptest.NewServer(http.HandlerFunc(func(w http.ResponseWriter, r *http.Request) {
		w.Header().Set("X-Auth-User", "user@example.com")
		w.Header().Set("X-Auth-Secret", "secret")
		w.Header().Add("X-Auth-Group", "group1")
		w.Header().Add("X-Auth-Group", "group2")
		w.Header().Add("Foo-Bar", "auth-value")
		w.Header().Add("Set-Cookie", "authCookie=Auth")
		w.Header().Add("Set-Cookie", "authCookieNotAdded=Auth")
		fmt.Fprintln(w, "Success")
	}))
	t.Cleanup(server.Close)

	next := http.HandlerFunc(func(w http.ResponseWriter, r *http.Request) {
		assert.Equal(t, "user@example.com", r.Header.Get("X-Auth-User"))
		assert.Empty(t, r.Header.Get("X-Auth-Secret"))
		assert.Equal(t, []string{"group1", "group2"}, r.Header["X-Auth-Group"])
		assert.Equal(t, "auth-value", r.Header.Get("Foo-Bar"))
		assert.Empty(t, r.Header.Get("Foo-Baz"))
		w.Header().Add("Set-Cookie", "authCookie=Backend")
		w.Header().Add("Set-Cookie", "backendCookie=Backend")
		w.Header().Add("Other-Header", "BackendHeaderValue")
		fmt.Fprintln(w, "traefik")
	})

	auth := dynamic.ForwardAuth{
		Address:                  server.URL,
		AuthResponseHeaders:      []string{"X-Auth-User", "X-Auth-Group"},
		AuthResponseHeadersRegex: "^Foo-",
		AddAuthCookiesToResponse: []string{"authCookie"},
	}
	middleware, err := NewForward(t.Context(), next, auth, "authTest")
	require.NoError(t, err)

	ts := httptest.NewServer(middleware)
	t.Cleanup(ts.Close)

	req := testhelpers.MustNewRequest(http.MethodGet, ts.URL, nil)
	req.Header.Set("X-Auth-Group", "admin_group")
	req.Header.Set("Foo-Bar", "client-value")
	req.Header.Set("Foo-Baz", "client-value")
	res, err := http.DefaultClient.Do(req)
	require.NoError(t, err)
	assert.Equal(t, http.StatusOK, res.StatusCode)
	assert.Equal(t, []string{"backendCookie=Backend", "authCookie=Auth"}, res.Header["Set-Cookie"])
	assert.Equal(t, []string{"BackendHeaderValue"}, res.Header["Other-Header"])

	body, err := io.ReadAll(res.Body)
	require.NoError(t, err)
	err = res.Body.Close()
	require.NoError(t, err)
	assert.Equal(t, "traefik\n", string(body))
}

func TestForwardAuthForwardBody(t *testing.T) {
	data := []byte("forwardBodyTest")

	var serverCallCount int
	server := httptest.NewServer(http.HandlerFunc(func(rw http.ResponseWriter, req *http.Request) {
		serverCallCount++

		forwardedData, err := io.ReadAll(req.Body)
		require.NoError(t, err)

		assert.Equal(t, data, forwardedData)
	}))
	t.Cleanup(server.Close)

	var nextCallCount int
	next := http.HandlerFunc(func(rw http.ResponseWriter, req *http.Request) {
		nextCallCount++
	})

	maxBodySize := int64(len(data))
	auth := dynamic.ForwardAuth{Address: server.URL, ForwardBody: true, MaxBodySize: &maxBodySize}

	middleware, err := NewForward(context.Background(), next, auth, "authTest")
	require.NoError(t, err)

	ts := httptest.NewServer(middleware)
	t.Cleanup(ts.Close)

	req := testhelpers.MustNewRequest(http.MethodGet, ts.URL, bytes.NewReader(data))

	res, err := http.DefaultClient.Do(req)
	require.NoError(t, err)

	assert.Equal(t, http.StatusOK, res.StatusCode)
	assert.Equal(t, 1, serverCallCount)
	assert.Equal(t, 1, nextCallCount)
}

func TestForwardAuthForwardBodyEmptyBody(t *testing.T) {
	var serverCallCount int
	server := httptest.NewServer(http.HandlerFunc(func(rw http.ResponseWriter, req *http.Request) {
		serverCallCount++

		forwardedData, err := io.ReadAll(req.Body)
		require.NoError(t, err)

		assert.Empty(t, forwardedData)
	}))
	t.Cleanup(server.Close)

	var nextCallCount int
	next := http.HandlerFunc(func(rw http.ResponseWriter, req *http.Request) {
		nextCallCount++
	})

	auth := dynamic.ForwardAuth{Address: server.URL, ForwardBody: true}

	middleware, err := NewForward(context.Background(), next, auth, "authTest")
	require.NoError(t, err)

	ts := httptest.NewServer(middleware)
	t.Cleanup(ts.Close)

	req := testhelpers.MustNewRequest(http.MethodGet, ts.URL, http.NoBody)

	res, err := http.DefaultClient.Do(req)
	require.NoError(t, err)

	assert.Equal(t, http.StatusOK, res.StatusCode)
	assert.Equal(t, 1, serverCallCount)
	assert.Equal(t, 1, nextCallCount)
}

func TestForwardAuthForwardBodySizeLimit(t *testing.T) {
	data := []byte("forwardBodyTest")

	var serverCallCount int
	server := httptest.NewServer(http.HandlerFunc(func(rw http.ResponseWriter, req *http.Request) {
		serverCallCount++

		forwardedData, err := io.ReadAll(req.Body)
		require.NoError(t, err)

		assert.Equal(t, data, forwardedData)
	}))
	t.Cleanup(server.Close)

	var nextCallCount int
	next := http.HandlerFunc(func(rw http.ResponseWriter, req *http.Request) {
		nextCallCount++
	})

	maxBodySize := int64(len(data)) - 1
	auth := dynamic.ForwardAuth{Address: server.URL, ForwardBody: true, MaxBodySize: &maxBodySize}

	middleware, err := NewForward(context.Background(), next, auth, "authTest")
	require.NoError(t, err)

	ts := httptest.NewServer(middleware)
	t.Cleanup(ts.Close)

	req := testhelpers.MustNewRequest(http.MethodGet, ts.URL, bytes.NewReader(data))

	res, err := http.DefaultClient.Do(req)
	require.NoError(t, err)

	assert.Equal(t, http.StatusUnauthorized, res.StatusCode)
	assert.Equal(t, 0, serverCallCount)
	assert.Equal(t, 0, nextCallCount)
}

func TestForwardAuthNotForwardBody(t *testing.T) {
	data := []byte("forwardBodyTest")

	var serverCallCount int
	server := httptest.NewServer(http.HandlerFunc(func(rw http.ResponseWriter, req *http.Request) {
		serverCallCount++

		forwardedData, err := io.ReadAll(req.Body)
		require.NoError(t, err)

		assert.Empty(t, forwardedData)
	}))
	t.Cleanup(server.Close)

	var nextCallCount int
	next := http.HandlerFunc(func(rw http.ResponseWriter, req *http.Request) {
		nextCallCount++
	})

	auth := dynamic.ForwardAuth{Address: server.URL}

	middleware, err := NewForward(context.Background(), next, auth, "authTest")
	require.NoError(t, err)

	ts := httptest.NewServer(middleware)
	t.Cleanup(ts.Close)

	req := testhelpers.MustNewRequest(http.MethodGet, ts.URL, bytes.NewReader(data))

	res, err := http.DefaultClient.Do(req)
	require.NoError(t, err)

	assert.Equal(t, http.StatusOK, res.StatusCode)
	assert.Equal(t, 1, serverCallCount)
	assert.Equal(t, 1, nextCallCount)
}

func TestForwardAuthRedirect(t *testing.T) {
	authTs := httptest.NewServer(http.HandlerFunc(func(w http.ResponseWriter, r *http.Request) {
		http.Redirect(w, r, "http://example.com/redirect-test", http.StatusFound)
	}))
	t.Cleanup(authTs.Close)

	next := http.HandlerFunc(func(w http.ResponseWriter, r *http.Request) {
		fmt.Fprintln(w, "traefik")
	})

	auth := dynamic.ForwardAuth{Address: authTs.URL}

	authMiddleware, err := NewForward(t.Context(), next, auth, "authTest")
	require.NoError(t, err)

	ts := httptest.NewServer(authMiddleware)
	t.Cleanup(ts.Close)

	client := &http.Client{
		CheckRedirect: func(r *http.Request, via []*http.Request) error {
			return http.ErrUseLastResponse
		},
	}

	req := testhelpers.MustNewRequest(http.MethodGet, ts.URL, nil)

	res, err := client.Do(req)
	require.NoError(t, err)

	assert.Equal(t, http.StatusFound, res.StatusCode)

	location, err := res.Location()
	require.NoError(t, err)
	assert.Equal(t, "http://example.com/redirect-test", location.String())

	body, err := io.ReadAll(res.Body)
	require.NoError(t, err)
	err = res.Body.Close()
	require.NoError(t, err)
	assert.NotEmpty(t, string(body))
}

func TestForwardAuthRemoveHopByHopHeaders(t *testing.T) {
	authTs := httptest.NewServer(http.HandlerFunc(func(w http.ResponseWriter, r *http.Request) {
		headers := w.Header()
		for _, header := range hopHeaders {
			if header == forward.TransferEncoding {
				headers.Set(header, "chunked")
			} else {
				headers.Add(header, "test")
			}
		}

		http.Redirect(w, r, "http://example.com/redirect-test", http.StatusFound)
	}))
	t.Cleanup(authTs.Close)

	next := http.HandlerFunc(func(w http.ResponseWriter, r *http.Request) {
		fmt.Fprintln(w, "traefik")
	})

	auth := dynamic.ForwardAuth{Address: authTs.URL}

	authMiddleware, err := NewForward(t.Context(), next, auth, "authTest")
	require.NoError(t, err)

	ts := httptest.NewServer(authMiddleware)
	t.Cleanup(ts.Close)

	client := &http.Client{
		CheckRedirect: func(r *http.Request, via []*http.Request) error {
			return http.ErrUseLastResponse
		},
	}

	req := testhelpers.MustNewRequest(http.MethodGet, ts.URL, nil)
	res, err := client.Do(req)
	require.NoError(t, err)
	assert.Equal(t, http.StatusFound, res.StatusCode, "they should be equal")

	for _, header := range forward.HopHeaders {
		assert.Empty(t, res.Header.Get(header), "hop-by-hop header '%s' mustn't be set", header)
	}

	location, err := res.Location()
	require.NoError(t, err)
	assert.Equal(t, "http://example.com/redirect-test", location.String(), "they should be equal")

	body, err := io.ReadAll(res.Body)
	require.NoError(t, err)
	assert.NotEmpty(t, string(body), "there should be something in the body")
}

func TestForwardAuthFailResponseHeaders(t *testing.T) {
	authTs := httptest.NewServer(http.HandlerFunc(func(w http.ResponseWriter, r *http.Request) {
		cookie := &http.Cookie{Name: "example", Value: "testing", Path: "/"}
		http.SetCookie(w, cookie)
		w.Header().Add("X-Foo", "bar")
		http.Error(w, "Forbidden", http.StatusForbidden)
	}))
	t.Cleanup(authTs.Close)

	next := http.HandlerFunc(func(w http.ResponseWriter, r *http.Request) {
		fmt.Fprintln(w, "traefik")
	})

	auth := dynamic.ForwardAuth{
		Address: authTs.URL,
	}
	authMiddleware, err := NewForward(t.Context(), next, auth, "authTest")
	require.NoError(t, err)

	ts := httptest.NewServer(authMiddleware)
	t.Cleanup(ts.Close)

	req := testhelpers.MustNewRequest(http.MethodGet, ts.URL, nil)

	res, err := http.DefaultClient.Do(req)
	require.NoError(t, err)
	assert.Equal(t, http.StatusForbidden, res.StatusCode)

	require.Len(t, res.Cookies(), 1)
	for _, cookie := range res.Cookies() {
		assert.Equal(t, "testing", cookie.Value)
	}

	expectedHeaders := http.Header{
		"Content-Length":         []string{"10"},
		"Content-Type":           []string{"text/plain; charset=utf-8"},
		"X-Foo":                  []string{"bar"},
		"Set-Cookie":             []string{"example=testing; Path=/"},
		"X-Content-Type-Options": []string{"nosniff"},
	}

	assert.Len(t, res.Header, 6)
	for key, value := range expectedHeaders {
		assert.Equal(t, value, res.Header[key])
	}

	body, err := io.ReadAll(res.Body)
	require.NoError(t, err)
	err = res.Body.Close()
	require.NoError(t, err)

	assert.Equal(t, "Forbidden\n", string(body))
}

func Test_writeHeader(t *testing.T) {
	testCases := []struct {
		name                      string
		headers                   map[string]string
		authRequestHeaders        []string
		trustForwardHeader        bool
		emptyHost                 bool
		expectedHeaders           map[string]string
		checkForUnexpectedHeaders bool
	}{
		{
			name: "trust Forward Header",
			headers: map[string]string{
				"Accept":           "application/json",
				"X-Forwarded-Host": "fii.bir",
			},
			trustForwardHeader: true,
			expectedHeaders: map[string]string{
				"Accept":           "application/json",
				"X-Forwarded-Host": "fii.bir",
			},
		},
		{
			name: "not trust Forward Header",
			headers: map[string]string{
				"Accept":           "application/json",
				"X-Forwarded-Host": "fii.bir",
			},
			trustForwardHeader: false,
			expectedHeaders: map[string]string{
				"Accept":           "application/json",
				"X-Forwarded-Host": "foo.bar",
			},
		},
		{
			name: "trust Forward Header with empty Host",
			headers: map[string]string{
				"Accept":           "application/json",
				"X-Forwarded-Host": "fii.bir",
			},
			trustForwardHeader: true,
			emptyHost:          true,
			expectedHeaders: map[string]string{
				"Accept":           "application/json",
				"X-Forwarded-Host": "fii.bir",
			},
		},
		{
			name: "not trust Forward Header with empty Host",
			headers: map[string]string{
				"Accept":           "application/json",
				"X-Forwarded-Host": "fii.bir",
			},
			trustForwardHeader: false,
			emptyHost:          true,
			expectedHeaders: map[string]string{
				"Accept":           "application/json",
				"X-Forwarded-Host": "",
			},
		},
		{
			name: "trust Forward Header with forwarded URI",
			headers: map[string]string{
				"Accept":           "application/json",
				"X-Forwarded-Host": "fii.bir",
				"X-Forwarded-Uri":  "/forward?q=1",
			},
			trustForwardHeader: true,
			expectedHeaders: map[string]string{
				"Accept":           "application/json",
				"X-Forwarded-Host": "fii.bir",
				"X-Forwarded-Uri":  "/forward?q=1",
			},
		},
		{
			name: "not trust Forward Header with forward requested URI",
			headers: map[string]string{
				"Accept":           "application/json",
				"X-Forwarded-Host": "fii.bir",
				"X-Forwarded-Uri":  "/forward?q=1",
			},
			trustForwardHeader: false,
			expectedHeaders: map[string]string{
				"Accept":           "application/json",
				"X-Forwarded-Host": "foo.bar",
				"X-Forwarded-Uri":  "/path?q=1",
			},
		},
		{
			name: "trust Forward Header with forwarded request Method",
			headers: map[string]string{
				"X-Forwarded-Method": "OPTIONS",
			},
			trustForwardHeader: true,
			expectedHeaders: map[string]string{
				"X-Forwarded-Method": "OPTIONS",
			},
		},
		{
			name: "not trust Forward Header with forward request Method",
			headers: map[string]string{
				"X-Forwarded-Method": "OPTIONS",
			},
			trustForwardHeader: false,
			expectedHeaders: map[string]string{
				"X-Forwarded-Method": "GET",
			},
		},
		{
			name: "remove hop-by-hop headers",
			headers: map[string]string{
				forward.Connection:         "Connection",
				forward.KeepAlive:          "KeepAlive",
				forward.ProxyAuthenticate:  "ProxyAuthenticate",
				forward.ProxyAuthorization: "ProxyAuthorization",
				forward.Te:                 "Te",
				forward.Trailers:           "Trailers",
				forward.TransferEncoding:   "TransferEncoding",
				forward.Upgrade:            "Upgrade",
				"X-CustomHeader":           "CustomHeader",
			},
			trustForwardHeader: false,
			expectedHeaders: map[string]string{
				"X-CustomHeader":           "CustomHeader",
				"X-Forwarded-Proto":        "http",
				"X-Forwarded-Host":         "foo.bar",
				"X-Forwarded-Uri":          "/path?q=1",
				"X-Forwarded-Method":       "GET",
				forward.ProxyAuthenticate:  "ProxyAuthenticate",
				forward.ProxyAuthorization: "ProxyAuthorization",
			},
			checkForUnexpectedHeaders: true,
		},
		{
			name: "filter forward request headers",
			headers: map[string]string{
				"X-CustomHeader": "CustomHeader",
				"Content-Type":   "multipart/form-data; boundary=---123456",
			},
			authRequestHeaders: []string{
				"X-CustomHeader",
			},
			trustForwardHeader: false,
			expectedHeaders: map[string]string{
				"x-customHeader":     "CustomHeader",
				"X-Forwarded-Proto":  "http",
				"X-Forwarded-Host":   "foo.bar",
				"X-Forwarded-Uri":    "/path?q=1",
				"X-Forwarded-Method": "GET",
			},
			checkForUnexpectedHeaders: true,
		},
		{
			name: "filter forward request headers doesn't add new headers",
			headers: map[string]string{
				"X-CustomHeader": "CustomHeader",
				"Content-Type":   "multipart/form-data; boundary=---123456",
			},
			authRequestHeaders: []string{
				"X-CustomHeader",
				"X-Non-Exists-Header",
			},
			trustForwardHeader: false,
			expectedHeaders: map[string]string{
				"X-CustomHeader":     "CustomHeader",
				"X-Forwarded-Proto":  "http",
				"X-Forwarded-Host":   "foo.bar",
				"X-Forwarded-Uri":    "/path?q=1",
				"X-Forwarded-Method": "GET",
			},
			checkForUnexpectedHeaders: true,
		},
	}

	for _, test := range testCases {
		t.Run(test.name, func(t *testing.T) {
			req := testhelpers.MustNewRequest(http.MethodGet, "http://foo.bar/path?q=1", nil)
			for key, value := range test.headers {
				req.Header.Set(key, value)
			}

			if test.emptyHost {
				req.Host = ""
			}

			forwardReq := testhelpers.MustNewRequest(http.MethodGet, "http://foo.bar/path?q=1", nil)

			writeHeader(req, forwardReq, test.trustForwardHeader, test.authRequestHeaders)

			actualHeaders := forwardReq.Header

			expectedHeaders := test.expectedHeaders
			for key, value := range expectedHeaders {
				assert.Equal(t, value, actualHeaders.Get(key))
				actualHeaders.Del(key)
			}
			if test.checkForUnexpectedHeaders {
				for key := range actualHeaders {
					assert.Fail(t, "Unexpected header found", key)
				}
			}
		})
	}
}

func TestForwardAuthTracing(t *testing.T) {
	type expected struct {
		name       string
		attributes []attribute.KeyValue
	}

	server := httptest.NewServer(http.HandlerFunc(func(w http.ResponseWriter, r *http.Request) {
		if r.Header.Get("Traceparent") == "" {
			t.Errorf("expected Traceparent header to be present in request")
		}

		w.Header().Set("X-Bar", "foo")
		w.Header().Add("X-Bar", "bar")
		w.WriteHeader(http.StatusNotFound)
	}))
	t.Cleanup(server.Close)

	parse, err := url.Parse(server.URL)
	require.NoError(t, err)

	_, serverPort, err := net.SplitHostPort(parse.Host)
	require.NoError(t, err)

	serverPortInt, err := strconv.Atoi(serverPort)
	require.NoError(t, err)

	testCases := []struct {
		desc     string
		expected []expected
	}{
		{
			desc: "basic test",
			expected: []expected{
				{
					name: "initial",
					attributes: []attribute.KeyValue{
						attribute.String("span.kind", "unspecified"),
					},
				},
				{
					name: "AuthRequest",
					attributes: []attribute.KeyValue{
						attribute.String("span.kind", "client"),
						attribute.String("http.request.method", "GET"),
						attribute.String("network.protocol.version", "1.1"),
						attribute.String("url.full", server.URL),
						attribute.String("url.scheme", "http"),
						attribute.String("user_agent.original", ""),
						attribute.String("network.peer.address", "127.0.0.1"),
						attribute.Int64("network.peer.port", int64(serverPortInt)),
						attribute.String("server.address", "127.0.0.1"),
						attribute.Int64("server.port", int64(serverPortInt)),
						attribute.StringSlice("http.request.header.x-foo", []string{"foo", "bar"}),
						attribute.Int64("http.response.status_code", int64(404)),
						attribute.StringSlice("http.response.header.x-bar", []string{"foo", "bar"}),
					},
				},
			},
		},
	}

	for _, test := range testCases {
		t.Run(test.desc, func(t *testing.T) {
			next := http.Handler(http.HandlerFunc(func(w http.ResponseWriter, r *http.Request) {}))

			auth := dynamic.ForwardAuth{
				Address:            server.URL,
				AuthRequestHeaders: []string{"X-Foo"},
			}
			next, err := NewForward(context.Background(), next, auth, "authTest")
			require.NoError(t, err)

			req := httptest.NewRequest(http.MethodGet, "http://www.test.com/search?q=Opentelemetry", nil)
			req.RemoteAddr = "10.0.0.1:1234"
			req.Header.Set("User-Agent", "forward-test")
			req.Header.Set("X-Forwarded-Proto", "http")
			req.Header.Set("X-Foo", "foo")
			req.Header.Add("X-Foo", "bar")

			otel.SetTextMapPropagator(autoprop.NewTextMapPropagator())

			mockTracer := &mockTracer{}
			tracer := tracing.NewTracer(mockTracer, []string{"X-Foo"}, []string{"X-Bar"}, []string{"q"})
			initialCtx, initialSpan := tracer.Start(req.Context(), "initial")
			defer initialSpan.End()
			req = req.WithContext(initialCtx)

			recorder := httptest.NewRecorder()
			next.ServeHTTP(recorder, req)

			for i, span := range mockTracer.spans {
				assert.Equal(t, test.expected[i].name, span.name)
				assert.Equal(t, test.expected[i].attributes, span.attributes)
			}
		})
	}
}

func TestForwardAuthPreserveLocationHeader(t *testing.T) {
	relativeURL := "/index.html"

<<<<<<< HEAD
	server := httptest.NewServer(http.HandlerFunc(func(w http.ResponseWriter, r *http.Request) {
		w.Header().Set("Location", relativeURL)
		http.Error(w, "Unauthorized", http.StatusUnauthorized)
	}))
	t.Cleanup(server.Close)

	next := http.HandlerFunc(func(w http.ResponseWriter, r *http.Request) {})
	auth := dynamic.ForwardAuth{
		Address:                server.URL,
		PreserveLocationHeader: true,
	}
	middleware, err := NewForward(context.Background(), next, auth, "authTest")
	require.NoError(t, err)
=======
	next, err := NewForward(t.Context(), next, auth, "authTest")
	require.NoError(t, err)

	next = tracingMiddleware.NewEntryPoint(t.Context(), tr, "tracingTest", next)
>>>>>>> f174014d

	ts := httptest.NewServer(middleware)
	t.Cleanup(ts.Close)

	req := testhelpers.MustNewRequest(http.MethodGet, ts.URL, nil)
	res, err := http.DefaultClient.Do(req)
	require.NoError(t, err)

	assert.Equal(t, http.StatusUnauthorized, res.StatusCode)
	assert.Equal(t, relativeURL, res.Header.Get("Location"))
}

func TestForwardAuthPreserveRequestMethod(t *testing.T) {
	testCases := []struct {
		name                          string
		preserveRequestMethod         bool
		originalReqMethod             string
		expectedReqMethodInAuthServer string
	}{
		{
			name:                          "preserve request method",
			preserveRequestMethod:         true,
			originalReqMethod:             http.MethodPost,
			expectedReqMethodInAuthServer: http.MethodPost,
		},
		{
			name:                          "do not preserve request method",
			preserveRequestMethod:         false,
			originalReqMethod:             http.MethodPost,
			expectedReqMethodInAuthServer: http.MethodGet,
		},
	}
	for _, test := range testCases {
		t.Run(test.name, func(t *testing.T) {
			reqReachesAuthServer := false
			authServer := httptest.NewServer(http.HandlerFunc(func(rw http.ResponseWriter, req *http.Request) {
				reqReachesAuthServer = true
				assert.Equal(t, test.expectedReqMethodInAuthServer, req.Method)
			}))
			t.Cleanup(authServer.Close)

			reqReachesNextServer := false
			next := http.HandlerFunc(func(w http.ResponseWriter, r *http.Request) {
				reqReachesNextServer = true
				assert.Equal(t, test.originalReqMethod, r.Method)
			})

			auth := dynamic.ForwardAuth{
				Address:               authServer.URL,
				PreserveRequestMethod: test.preserveRequestMethod,
			}

			middleware, err := NewForward(context.Background(), next, auth, "authTest")
			require.NoError(t, err)

			ts := httptest.NewServer(middleware)
			t.Cleanup(ts.Close)

			req := testhelpers.MustNewRequest(test.originalReqMethod, ts.URL, nil)
			res, err := http.DefaultClient.Do(req)
			require.NoError(t, err)

			assert.Equal(t, http.StatusOK, res.StatusCode)
			assert.True(t, reqReachesAuthServer)
			assert.True(t, reqReachesNextServer)
		})
	}
}

type mockTracer struct {
	embedded.Tracer

	spans []*mockSpan
}

var _ trace.Tracer = &mockTracer{}

func (t *mockTracer) Start(ctx context.Context, name string, opts ...trace.SpanStartOption) (context.Context, trace.Span) {
	config := trace.NewSpanStartConfig(opts...)
	span := &mockSpan{}
	span.SetName(name)
	span.SetAttributes(attribute.String("span.kind", config.SpanKind().String()))
	span.SetAttributes(config.Attributes()...)
	t.spans = append(t.spans, span)
	return trace.ContextWithSpan(ctx, span), span
}

// mockSpan is an implementation of Span that preforms no operations.
type mockSpan struct {
	embedded.Span

	name       string
	attributes []attribute.KeyValue
}

var _ trace.Span = &mockSpan{}

func (*mockSpan) SpanContext() trace.SpanContext {
	return trace.NewSpanContext(trace.SpanContextConfig{TraceID: trace.TraceID{1}, SpanID: trace.SpanID{1}})
}
func (*mockSpan) IsRecording() bool                  { return false }
func (s *mockSpan) SetStatus(_ codes.Code, _ string) {}
func (s *mockSpan) SetAttributes(kv ...attribute.KeyValue) {
	s.attributes = append(s.attributes, kv...)
}
func (s *mockSpan) End(...trace.SpanEndOption)                  {}
func (s *mockSpan) RecordError(_ error, _ ...trace.EventOption) {}
func (s *mockSpan) AddEvent(_ string, _ ...trace.EventOption)   {}
func (s *mockSpan) AddLink(_ trace.Link)                        {}

func (s *mockSpan) SetName(name string) { s.name = name }

func (s *mockSpan) TracerProvider() trace.TracerProvider {
	return nil
}<|MERGE_RESOLUTION|>--- conflicted
+++ resolved
@@ -1,11 +1,8 @@
 package auth
 
 import (
-<<<<<<< HEAD
 	"bytes"
 	"context"
-=======
->>>>>>> f174014d
 	"fmt"
 	"io"
 	"net"
@@ -138,7 +135,7 @@
 	maxBodySize := int64(len(data))
 	auth := dynamic.ForwardAuth{Address: server.URL, ForwardBody: true, MaxBodySize: &maxBodySize}
 
-	middleware, err := NewForward(context.Background(), next, auth, "authTest")
+	middleware, err := NewForward(t.Context(), next, auth, "authTest")
 	require.NoError(t, err)
 
 	ts := httptest.NewServer(middleware)
@@ -173,7 +170,7 @@
 
 	auth := dynamic.ForwardAuth{Address: server.URL, ForwardBody: true}
 
-	middleware, err := NewForward(context.Background(), next, auth, "authTest")
+	middleware, err := NewForward(t.Context(), next, auth, "authTest")
 	require.NoError(t, err)
 
 	ts := httptest.NewServer(middleware)
@@ -211,7 +208,7 @@
 	maxBodySize := int64(len(data)) - 1
 	auth := dynamic.ForwardAuth{Address: server.URL, ForwardBody: true, MaxBodySize: &maxBodySize}
 
-	middleware, err := NewForward(context.Background(), next, auth, "authTest")
+	middleware, err := NewForward(t.Context(), next, auth, "authTest")
 	require.NoError(t, err)
 
 	ts := httptest.NewServer(middleware)
@@ -248,7 +245,7 @@
 
 	auth := dynamic.ForwardAuth{Address: server.URL}
 
-	middleware, err := NewForward(context.Background(), next, auth, "authTest")
+	middleware, err := NewForward(t.Context(), next, auth, "authTest")
 	require.NoError(t, err)
 
 	ts := httptest.NewServer(middleware)
@@ -685,7 +682,7 @@
 				Address:            server.URL,
 				AuthRequestHeaders: []string{"X-Foo"},
 			}
-			next, err := NewForward(context.Background(), next, auth, "authTest")
+			next, err := NewForward(t.Context(), next, auth, "authTest")
 			require.NoError(t, err)
 
 			req := httptest.NewRequest(http.MethodGet, "http://www.test.com/search?q=Opentelemetry", nil)
@@ -717,7 +714,6 @@
 func TestForwardAuthPreserveLocationHeader(t *testing.T) {
 	relativeURL := "/index.html"
 
-<<<<<<< HEAD
 	server := httptest.NewServer(http.HandlerFunc(func(w http.ResponseWriter, r *http.Request) {
 		w.Header().Set("Location", relativeURL)
 		http.Error(w, "Unauthorized", http.StatusUnauthorized)
@@ -729,14 +725,8 @@
 		Address:                server.URL,
 		PreserveLocationHeader: true,
 	}
-	middleware, err := NewForward(context.Background(), next, auth, "authTest")
-	require.NoError(t, err)
-=======
-	next, err := NewForward(t.Context(), next, auth, "authTest")
-	require.NoError(t, err)
-
-	next = tracingMiddleware.NewEntryPoint(t.Context(), tr, "tracingTest", next)
->>>>>>> f174014d
+	middleware, err := NewForward(t.Context(), next, auth, "authTest")
+	require.NoError(t, err)
 
 	ts := httptest.NewServer(middleware)
 	t.Cleanup(ts.Close)
@@ -789,7 +779,7 @@
 				PreserveRequestMethod: test.preserveRequestMethod,
 			}
 
-			middleware, err := NewForward(context.Background(), next, auth, "authTest")
+			middleware, err := NewForward(t.Context(), next, auth, "authTest")
 			require.NoError(t, err)
 
 			ts := httptest.NewServer(middleware)
