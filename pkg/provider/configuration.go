--- conflicted
+++ resolved
@@ -10,15 +10,10 @@
 	"unicode"
 
 	"github.com/Masterminds/sprig/v3"
-<<<<<<< HEAD
 	"github.com/rs/zerolog/log"
 	"github.com/traefik/traefik/v3/pkg/config/dynamic"
 	"github.com/traefik/traefik/v3/pkg/logs"
-=======
-	"github.com/traefik/traefik/v2/pkg/config/dynamic"
-	"github.com/traefik/traefik/v2/pkg/log"
-	"github.com/traefik/traefik/v2/pkg/tls"
->>>>>>> 5cf1b95c
+	"github.com/traefik/traefik/v3/pkg/tls"
 )
 
 // Merge merges multiple configurations.
@@ -74,13 +69,11 @@
 	transportsToDelete := map[string]struct{}{}
 	transports := map[string][]string{}
 
-<<<<<<< HEAD
 	transportsTCPToDelete := map[string]struct{}{}
 	transportsTCP := map[string][]string{}
-=======
+
 	storesToDelete := map[string]struct{}{}
 	stores := map[string][]string{}
->>>>>>> 5cf1b95c
 
 	var sortedKeys []string
 	for key := range configurations {
@@ -239,19 +232,15 @@
 	}
 
 	for storeName := range storesToDelete {
-		logger.WithField("storeName", storeName).
-			Errorf("TLS store defined multiple times with different configurations in %v", stores[storeName])
+		logger.Error().Str("storeName", storeName).
+			Msgf("TLS store defined multiple times with different configurations in %v", stores[storeName])
 		delete(configuration.TLS.Stores, storeName)
 	}
 
 	return configuration
 }
 
-<<<<<<< HEAD
 // AddServiceTCP adds a service to a configuration.
-=======
-// AddServiceTCP adds a service to a configurations.
->>>>>>> 5cf1b95c
 func AddServiceTCP(configuration *dynamic.TCPConfiguration, serviceName string, service *dynamic.TCPService) bool {
 	if _, ok := configuration.Services[serviceName]; !ok {
 		configuration.Services[serviceName] = service
@@ -276,11 +265,7 @@
 	return true
 }
 
-<<<<<<< HEAD
 // AddRouterTCP adds a router to a configuration.
-=======
-// AddRouterTCP adds a router to a configurations.
->>>>>>> 5cf1b95c
 func AddRouterTCP(configuration *dynamic.TCPConfiguration, routerName string, router *dynamic.TCPRouter) bool {
 	if _, ok := configuration.Routers[routerName]; !ok {
 		configuration.Routers[routerName] = router
@@ -290,11 +275,7 @@
 	return reflect.DeepEqual(configuration.Routers[routerName], router)
 }
 
-<<<<<<< HEAD
 // AddMiddlewareTCP adds a middleware to a configuration.
-=======
-// AddMiddlewareTCP adds a middleware to a configurations.
->>>>>>> 5cf1b95c
 func AddMiddlewareTCP(configuration *dynamic.TCPConfiguration, middlewareName string, middleware *dynamic.TCPMiddleware) bool {
 	if _, ok := configuration.Middlewares[middlewareName]; !ok {
 		configuration.Middlewares[middlewareName] = middleware
@@ -349,11 +330,7 @@
 	return reflect.DeepEqual(configuration.Routers[routerName], router)
 }
 
-<<<<<<< HEAD
 // AddService adds a service to a configuration.
-=======
-// AddService adds a service to a configurations.
->>>>>>> 5cf1b95c
 func AddService(configuration *dynamic.HTTPConfiguration, serviceName string, service *dynamic.Service) bool {
 	if _, ok := configuration.Services[serviceName]; !ok {
 		configuration.Services[serviceName] = service
@@ -378,11 +355,7 @@
 	return true
 }
 
-<<<<<<< HEAD
 // AddRouter adds a router to a configuration.
-=======
-// AddRouter adds a router to a configurations.
->>>>>>> 5cf1b95c
 func AddRouter(configuration *dynamic.HTTPConfiguration, routerName string, router *dynamic.Router) bool {
 	if _, ok := configuration.Routers[routerName]; !ok {
 		configuration.Routers[routerName] = router
@@ -392,11 +365,7 @@
 	return reflect.DeepEqual(configuration.Routers[routerName], router)
 }
 
-<<<<<<< HEAD
 // AddTransport adds a servers transport to a configuration.
-=======
-// AddTransport adds a transport to a configurations.
->>>>>>> 5cf1b95c
 func AddTransport(configuration *dynamic.HTTPConfiguration, transportName string, transport *dynamic.ServersTransport) bool {
 	if _, ok := configuration.ServersTransports[transportName]; !ok {
 		configuration.ServersTransports[transportName] = transport
@@ -406,11 +375,7 @@
 	return reflect.DeepEqual(configuration.ServersTransports[transportName], transport)
 }
 
-<<<<<<< HEAD
 // AddMiddleware adds a middleware to a configuration.
-=======
-// AddMiddleware adds a middleware to a configurations.
->>>>>>> 5cf1b95c
 func AddMiddleware(configuration *dynamic.HTTPConfiguration, middlewareName string, middleware *dynamic.Middleware) bool {
 	if _, ok := configuration.Middlewares[middlewareName]; !ok {
 		configuration.Middlewares[middlewareName] = middleware
