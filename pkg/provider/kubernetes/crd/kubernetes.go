--- conflicted
+++ resolved
@@ -50,6 +50,11 @@
 	lastConfiguration      safe.Safe
 }
 
+// SetDefaults sets the default values.
+func (p *Provider) SetDefaults() {
+	p.AllowCrossNamespace = func(b bool) *bool { return &b }(true)
+}
+
 func (p *Provider) newK8sClient(ctx context.Context) (*clientWrapper, error) {
 	_, err := labels.Parse(p.LabelSelector)
 	if err != nil {
@@ -81,11 +86,6 @@
 
 	client.labelSelector = p.LabelSelector
 	return client, nil
-}
-
-// SetDefaults sets the default values.
-func (p *Provider) SetDefaults() {
-	p.AllowCrossNamespace = func(b bool) *bool { return &b }(true)
 }
 
 // Init the provider.
@@ -246,12 +246,8 @@
 		}
 	}
 
-<<<<<<< HEAD
-	cb := configBuilder{client}
-
-=======
 	cb := configBuilder{client, p.AllowCrossNamespace}
->>>>>>> 42d8e6d6
+
 	for _, service := range client.GetTraefikServices() {
 		err := cb.buildTraefikService(ctx, service, conf.HTTP.Services)
 		if err != nil {
