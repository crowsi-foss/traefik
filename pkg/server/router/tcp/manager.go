--- conflicted
+++ resolved
@@ -297,19 +297,15 @@
 		if len(domains) > 0 && routerConfig.TLS == nil && domains[0] != "*" {
 			routerErr := fmt.Errorf("invalid rule: %q , has HostSNI matcher, but no TLS on router", routerConfig.Rule)
 			routerConfig.AddError(routerErr, true)
-<<<<<<< HEAD
 			logger.Error().Err(routerErr).Send()
-=======
-			logger.Error(routerErr)
 			continue
 		}
 
 		if routerConfig.Priority > maxUserPriority && !strings.HasSuffix(routerName, "@internal") {
 			routerErr := fmt.Errorf("the router priority %d exceeds the max user-defined priority %d", routerConfig.Priority, maxUserPriority)
 			routerConfig.AddError(routerErr, true)
-			logger.Error(routerErr)
-			continue
->>>>>>> 2bc3fa7b
+			logger.Error().Err(routerErr).Send()
+			continue
 		}
 
 		var handler tcp.Handler
