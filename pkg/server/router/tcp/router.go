package tcp

import (
	"bufio"
	"bytes"
	"crypto/tls"
	"errors"
	"io"
	"net"
	"net/http"
	"slices"
	"time"

<<<<<<< HEAD
	"github.com/rs/zerolog/log"
	tcpmuxer "github.com/traefik/traefik/v3/pkg/muxer/tcp"
	"github.com/traefik/traefik/v3/pkg/tcp"
=======
	"github.com/go-acme/lego/v4/challenge/tlsalpn01"
	"github.com/traefik/traefik/v2/pkg/log"
	tcpmuxer "github.com/traefik/traefik/v2/pkg/muxer/tcp"
	"github.com/traefik/traefik/v2/pkg/tcp"
>>>>>>> 2bc3fa7b
)

const defaultBufSize = 4096

// Router is a TCP router.
type Router struct {
	// Contains TCP routes.
	muxerTCP tcpmuxer.Muxer
	// Contains TCP TLS routes.
	muxerTCPTLS tcpmuxer.Muxer
	// Contains HTTPS routes.
	muxerHTTPS tcpmuxer.Muxer

	// Forwarder handlers.
	// httpForwarder handles all HTTP requests.
	httpForwarder tcp.Handler
	// httpsForwarder handles (indirectly through muxerHTTPS, or directly) all HTTPS requests.
	httpsForwarder tcp.Handler

	// Neither is used directly, but they are held here, and recreated on config reload,
	// so that they can be passed to the Switcher at the end of the config reload phase.
	httpHandler  http.Handler
	httpsHandler http.Handler

	// TLS configs.
	httpsTLSConfig *tls.Config // default TLS config
	// hostHTTPTLSConfig contains TLS configs keyed by SNI.
	// A nil config is the hint to set up a brokenTLSRouter.
	hostHTTPTLSConfig map[string]*tls.Config // TLS configs keyed by SNI
}

// NewRouter returns a new TCP router.
func NewRouter() (*Router, error) {
	muxTCP, err := tcpmuxer.NewMuxer()
	if err != nil {
		return nil, err
	}

	muxTCPTLS, err := tcpmuxer.NewMuxer()
	if err != nil {
		return nil, err
	}

	muxHTTPS, err := tcpmuxer.NewMuxer()
	if err != nil {
		return nil, err
	}

	return &Router{
		muxerTCP:    *muxTCP,
		muxerTCPTLS: *muxTCPTLS,
		muxerHTTPS:  *muxHTTPS,
	}, nil
}

// GetTLSGetClientInfo is called after a ClientHello is received from a client.
func (r *Router) GetTLSGetClientInfo() func(info *tls.ClientHelloInfo) (*tls.Config, error) {
	return func(info *tls.ClientHelloInfo) (*tls.Config, error) {
		if tlsConfig, ok := r.hostHTTPTLSConfig[info.ServerName]; ok {
			return tlsConfig, nil
		}

		return r.httpsTLSConfig, nil
	}
}

// ServeTCP forwards the connection to the right TCP/HTTP handler.
func (r *Router) ServeTCP(conn tcp.WriteCloser) {
	// Handling Non-TLS TCP connection early if there is neither HTTP(S) nor TLS routers on the entryPoint,
	// and if there is at least one non-TLS TCP router.
	// In the case of a non-TLS TCP client (that does not "send" first),
	// we would block forever on clientHelloInfo,
	// which is why we want to detect and handle that case first and foremost.
	if r.muxerTCP.HasRoutes() && !r.muxerTCPTLS.HasRoutes() && !r.muxerHTTPS.HasRoutes() {
		connData, err := tcpmuxer.NewConnData("", conn, nil)
		if err != nil {
			log.Error().Err(err).Msg("Error while reading TCP connection data")
			conn.Close()
			return
		}

		handler, _ := r.muxerTCP.Match(connData)
		// If there is a handler matching the connection metadata,
		// we let it handle the connection.
		if handler != nil {
			handler.ServeTCP(conn)
			return
		}
		// Otherwise, we keep going because:
		// 1) we could be in the case where we have HTTP routers.
		// 2) if it is an HTTPS request, even though we do not have any TLS routers,
		// we still need to reply with a 404.
	}

	// TODO -- Check if ProxyProtocol changes the first bytes of the request
	br := bufio.NewReader(conn)
	postgres, err := isPostgres(br)
	if err != nil {
		conn.Close()
		return
	}

	if postgres {
		r.servePostgres(r.GetConn(conn, getPeeked(br)))
		return
	}

	hello, err := clientHelloInfo(br)
	if err != nil {
		conn.Close()
		return
	}

	// Remove read/write deadline and delegate this to underlying tcp server (for now only handled by HTTP Server)
	err = conn.SetReadDeadline(time.Time{})
	if err != nil {
		log.Error().Err(err).Msg("Error while setting read deadline")
	}

	err = conn.SetWriteDeadline(time.Time{})
	if err != nil {
		log.Error().Err(err).Msg("Error while setting write deadline")
	}

	connData, err := tcpmuxer.NewConnData(hello.serverName, conn, hello.protos)
	if err != nil {
		log.Error().Err(err).Msg("Error while reading TCP connection data")
		conn.Close()
		return
	}

	if !hello.isTLS {
		handler, _ := r.muxerTCP.Match(connData)
		switch {
		case handler != nil:
			handler.ServeTCP(r.GetConn(conn, hello.peeked))
		case r.httpForwarder != nil:
			r.httpForwarder.ServeTCP(r.GetConn(conn, hello.peeked))
		default:
			conn.Close()
		}
		return
	}

	// Handling ACME-TLS/1 challenges.
	if slices.Contains(hello.protos, tlsalpn01.ACMETLS1Protocol) {
		r.acmeTLSALPNHandler().ServeTCP(r.GetConn(conn, hello.peeked))
		return
	}

	// For real, the handler eventually used for HTTPS is (almost) always the same:
	// it is the httpsForwarder that is used for all HTTPS connections that match
	// (which is also incidentally the same used in the last block below for 404s).
	// The added value from doing Match is to find and use the specific TLS config
	// (wrapped inside the returned handler) requested for the given HostSNI.
	handlerHTTPS, catchAllHTTPS := r.muxerHTTPS.Match(connData)
	if handlerHTTPS != nil && !catchAllHTTPS {
		// In order not to depart from the behavior in 2.6,
		// we only allow an HTTPS router to take precedence over a TCP-TLS router if it is _not_ an HostSNI(*) router
		// (so basically any router that has a specific HostSNI based rule).
		handlerHTTPS.ServeTCP(r.GetConn(conn, hello.peeked))
		return
	}

	// Contains also TCP TLS passthrough routes.
	handlerTCPTLS, catchAllTCPTLS := r.muxerTCPTLS.Match(connData)
	if handlerTCPTLS != nil && !catchAllTCPTLS {
		handlerTCPTLS.ServeTCP(r.GetConn(conn, hello.peeked))
		return
	}

	// Fallback on HTTPS catchAll.
	// We end up here for e.g. an HTTPS router that only has a PathPrefix rule,
	// which under the scenes is counted as an HostSNI(*) rule.
	if handlerHTTPS != nil {
		handlerHTTPS.ServeTCP(r.GetConn(conn, hello.peeked))
		return
	}

	// Fallback on TCP TLS catchAll.
	if handlerTCPTLS != nil {
		handlerTCPTLS.ServeTCP(r.GetConn(conn, hello.peeked))
		return
	}

	// To handle 404s for HTTPS.
	if r.httpsForwarder != nil {
		r.httpsForwarder.ServeTCP(r.GetConn(conn, hello.peeked))
		return
	}

	conn.Close()
}

<<<<<<< HEAD
// AddTCPRoute defines a handler for the given rule.
func (r *Router) AddTCPRoute(rule string, priority int, target tcp.Handler) error {
	return r.muxerTCP.AddRoute(rule, "", priority, target)
=======
// acmeTLSALPNHandler returns a special handler to solve ACME-TLS/1 challenges.
func (r *Router) acmeTLSALPNHandler() tcp.Handler {
	if r.httpsTLSConfig == nil {
		return &brokenTLSRouter{}
	}

	return tcp.HandlerFunc(func(conn tcp.WriteCloser) {
		_ = tls.Server(conn, r.httpsTLSConfig).Handshake()
	})
}

// AddRoute defines a handler for the given rule.
func (r *Router) AddRoute(rule string, priority int, target tcp.Handler) error {
	return r.muxerTCP.AddRoute(rule, priority, target)
>>>>>>> 2bc3fa7b
}

// AddHTTPTLSConfig defines a handler for a given sniHost and sets the matching tlsConfig.
func (r *Router) AddHTTPTLSConfig(sniHost string, config *tls.Config) {
	if r.hostHTTPTLSConfig == nil {
		r.hostHTTPTLSConfig = map[string]*tls.Config{}
	}

	r.hostHTTPTLSConfig[sniHost] = config
}

// GetConn creates a connection proxy with a peeked string.
func (r *Router) GetConn(conn tcp.WriteCloser, peeked string) tcp.WriteCloser {
	// TODO should it really be on Router ?
	conn = &Conn{
		Peeked:      []byte(peeked),
		WriteCloser: conn,
	}

	return conn
}

// GetHTTPHandler gets the attached http handler.
func (r *Router) GetHTTPHandler() http.Handler {
	return r.httpHandler
}

// GetHTTPSHandler gets the attached https handler.
func (r *Router) GetHTTPSHandler() http.Handler {
	return r.httpsHandler
}

// SetHTTPForwarder sets the tcp handler that will forward the connections to an http handler.
func (r *Router) SetHTTPForwarder(handler tcp.Handler) {
	r.httpForwarder = handler
}

// brokenTLSRouter is associated to a Host(SNI) rule for which we know the TLS conf is broken.
// It is used to make sure any attempt to connect to that hostname is closed,
// since we cannot proceed with the intended TLS conf.
type brokenTLSRouter struct{}

// ServeTCP instantly closes the connection.
func (t *brokenTLSRouter) ServeTCP(conn tcp.WriteCloser) {
	_ = conn.Close()
}

// SetHTTPSForwarder sets the tcp handler that will forward the TLS connections to an HTTP handler.
// It also sets up each TLS handler (with its TLS config) for each Host(SNI) rule we previously kept track of.
// It sets up a special handler that closes the connection if a TLS config is nil.
func (r *Router) SetHTTPSForwarder(handler tcp.Handler) {
	for sniHost, tlsConf := range r.hostHTTPTLSConfig {
		var tcpHandler tcp.Handler
		if tlsConf == nil {
			tcpHandler = &brokenTLSRouter{}
		} else {
			tcpHandler = &tcp.TLSHandler{
				Next:   handler,
				Config: tlsConf,
			}
		}

		rule := "HostSNI(`" + sniHost + "`)"
		if err := r.muxerHTTPS.AddRoute(rule, "", tcpmuxer.GetRulePriority(rule), tcpHandler); err != nil {
			log.Error().Err(err).Msg("Error while adding route for host")
		}
	}

	if r.httpsTLSConfig == nil {
		r.httpsForwarder = &brokenTLSRouter{}
		return
	}

	r.httpsForwarder = &tcp.TLSHandler{
		Next:   handler,
		Config: r.httpsTLSConfig,
	}
}

// SetHTTPHandler attaches http handlers on the router.
func (r *Router) SetHTTPHandler(handler http.Handler) {
	r.httpHandler = handler
}

// SetHTTPSHandler attaches https handlers on the router.
func (r *Router) SetHTTPSHandler(handler http.Handler, config *tls.Config) {
	r.httpsHandler = handler
	r.httpsTLSConfig = config
}

// Conn is a connection proxy that handles Peeked bytes.
type Conn struct {
	// Peeked are the bytes that have been read from Conn for the purposes of route matching,
	// but have not yet been consumed by Read calls.
	// It set to nil by Read when fully consumed.
	Peeked []byte

	// Conn is the underlying connection.
	// It can be type asserted against *net.TCPConn or other types as needed.
	// It should not be read from directly unless Peeked is nil.
	tcp.WriteCloser
}

// Read reads bytes from the connection (using the buffer prior to actually reading).
func (c *Conn) Read(p []byte) (n int, err error) {
	if len(c.Peeked) > 0 {
		n = copy(p, c.Peeked)
		c.Peeked = c.Peeked[n:]
		if len(c.Peeked) == 0 {
			c.Peeked = nil
		}
		return n, nil
	}
	return c.WriteCloser.Read(p)
}

type clientHello struct {
	serverName string   // SNI server name
	protos     []string // ALPN protocols list
	isTLS      bool     // whether we are a TLS handshake
	peeked     string   // the bytes peeked from the hello while getting the info
}

// clientHelloInfo returns various data from the clientHello handshake,
// without consuming any bytes from br.
// It returns an error if it can't peek the first byte from the connection.
func clientHelloInfo(br *bufio.Reader) (*clientHello, error) {
	hdr, err := br.Peek(1)
	if err != nil {
		var opErr *net.OpError
		if !errors.Is(err, io.EOF) && (!errors.As(err, &opErr) || opErr.Timeout()) {
			log.Error().Err(err).Msg("Error while Peeking first byte")
		}
		return nil, err
	}

	// No valid TLS record has a type of 0x80, however SSLv2 handshakes start with an uint16 length
	// where the MSB is set and the first record is always < 256 bytes long.
	// Therefore, typ == 0x80 strongly suggests an SSLv2 client.
	const recordTypeSSLv2 = 0x80
	const recordTypeHandshake = 0x16
	if hdr[0] != recordTypeHandshake {
		if hdr[0] == recordTypeSSLv2 {
			// we consider SSLv2 as TLS, and it will be refused by real TLS handshake.
			return &clientHello{
				isTLS:  true,
				peeked: getPeeked(br),
			}, nil
		}
		return &clientHello{
			peeked: getPeeked(br),
		}, nil // Not TLS.
	}

	const recordHeaderLen = 5
	hdr, err = br.Peek(recordHeaderLen)
	if err != nil {
		log.Error().Err(err).Msg("Error while Peeking hello")
		return &clientHello{
			peeked: getPeeked(br),
		}, nil
	}

	recLen := int(hdr[3])<<8 | int(hdr[4]) // ignoring version in hdr[1:3]

	if recordHeaderLen+recLen > defaultBufSize {
		br = bufio.NewReaderSize(br, recordHeaderLen+recLen)
	}

	helloBytes, err := br.Peek(recordHeaderLen + recLen)
	if err != nil {
		log.Error().Err(err).Msg("Error while Hello")
		return &clientHello{
			isTLS:  true,
			peeked: getPeeked(br),
		}, nil
	}

	sni := ""
	var protos []string
	server := tls.Server(helloSniffConn{r: bytes.NewReader(helloBytes)}, &tls.Config{
		GetConfigForClient: func(hello *tls.ClientHelloInfo) (*tls.Config, error) {
			sni = hello.ServerName
			protos = hello.SupportedProtos
			return nil, nil
		},
	})
	_ = server.Handshake()

	return &clientHello{
		serverName: sni,
		isTLS:      true,
		peeked:     getPeeked(br),
		protos:     protos,
	}, nil
}

func getPeeked(br *bufio.Reader) string {
	peeked, err := br.Peek(br.Buffered())
	if err != nil {
		log.Error().Err(err).Msg("Could not get anything")
		return ""
	}
	return string(peeked)
}

// helloSniffConn is a net.Conn that reads from r, fails on Writes,
// and crashes otherwise.
type helloSniffConn struct {
	r        io.Reader
	net.Conn // nil; crash on any unexpected use
}

// Read reads from the underlying reader.
func (c helloSniffConn) Read(p []byte) (int, error) { return c.r.Read(p) }

// Write crashes all the time.
func (helloSniffConn) Write(p []byte) (int, error) { return 0, io.EOF }<|MERGE_RESOLUTION|>--- conflicted
+++ resolved
@@ -11,16 +11,10 @@
 	"slices"
 	"time"
 
-<<<<<<< HEAD
+	"github.com/go-acme/lego/v4/challenge/tlsalpn01"
 	"github.com/rs/zerolog/log"
 	tcpmuxer "github.com/traefik/traefik/v3/pkg/muxer/tcp"
 	"github.com/traefik/traefik/v3/pkg/tcp"
-=======
-	"github.com/go-acme/lego/v4/challenge/tlsalpn01"
-	"github.com/traefik/traefik/v2/pkg/log"
-	tcpmuxer "github.com/traefik/traefik/v2/pkg/muxer/tcp"
-	"github.com/traefik/traefik/v2/pkg/tcp"
->>>>>>> 2bc3fa7b
 )
 
 const defaultBufSize = 4096
@@ -215,11 +209,6 @@
 	conn.Close()
 }
 
-<<<<<<< HEAD
-// AddTCPRoute defines a handler for the given rule.
-func (r *Router) AddTCPRoute(rule string, priority int, target tcp.Handler) error {
-	return r.muxerTCP.AddRoute(rule, "", priority, target)
-=======
 // acmeTLSALPNHandler returns a special handler to solve ACME-TLS/1 challenges.
 func (r *Router) acmeTLSALPNHandler() tcp.Handler {
 	if r.httpsTLSConfig == nil {
@@ -231,10 +220,9 @@
 	})
 }
 
-// AddRoute defines a handler for the given rule.
-func (r *Router) AddRoute(rule string, priority int, target tcp.Handler) error {
-	return r.muxerTCP.AddRoute(rule, priority, target)
->>>>>>> 2bc3fa7b
+// AddTCPRoute defines a handler for the given rule.
+func (r *Router) AddTCPRoute(rule string, priority int, target tcp.Handler) error {
+	return r.muxerTCP.AddRoute(rule, "", priority, target)
 }
 
 // AddHTTPTLSConfig defines a handler for a given sniHost and sets the matching tlsConfig.
