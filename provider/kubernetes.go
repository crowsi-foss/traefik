package provider

import (
	"reflect"
	"strconv"
	"strings"
	"text/template"
	"time"

	"k8s.io/client-go/1.5/pkg/api/v1"
	"k8s.io/client-go/1.5/pkg/util/intstr"

	"github.com/containous/traefik/log"
	"github.com/containous/traefik/provider/k8s"
	"github.com/containous/traefik/safe"
	"github.com/containous/traefik/types"

	"github.com/cenk/backoff"
	"github.com/containous/traefik/job"
)

var _ Provider = (*Kubernetes)(nil)

// Kubernetes holds configurations of the Kubernetes provider.
type Kubernetes struct {
	BaseProvider           `mapstructure:",squash"`
	Endpoint               string         `description:"Kubernetes server endpoint"`
	DisablePassHostHeaders bool           `description:"Kubernetes disable PassHost Headers"`
	Namespaces             k8s.Namespaces `description:"Kubernetes namespaces"`
	LabelSelector          string         `description:"Kubernetes api label selector to use"`
	lastConfiguration      safe.Safe
}

func (provider *Kubernetes) newK8sClient() (k8s.Client, error) {
	if provider.Endpoint != "" {
		log.Infof("Creating in cluster Kubernetes client with endpoint %", provider.Endpoint)
		return k8s.NewInClusterClientWithEndpoint(provider.Endpoint)
	}
	log.Info("Creating in cluster Kubernetes client")
	return k8s.NewInClusterClient()
}

// Provide allows the provider to provide configurations to traefik
// using the given configuration channel.
<<<<<<< HEAD
func (provider *Kubernetes) Provide(configurationChan chan<- types.ConfigMessage, pool *safe.Pool, constraints []types.Constraint) error {
	k8sClient, err := provider.newK8sClient()
=======
func (provider *Kubernetes) Provide(configurationChan chan<- types.ConfigMessage, pool *safe.Pool, constraints types.Constraints) error {
	k8sClient, err := provider.createClient()
>>>>>>> 7f3ae6ed
	if err != nil {
		return err
	}
	provider.Constraints = append(provider.Constraints, constraints...)

	pool.Go(func(stop chan bool) {
		operation := func() error {
			for {
				stopWatch := make(chan bool, 5)
				defer close(stopWatch)
				log.Debugf("Using label selector: '%s'", provider.LabelSelector)
				eventsChan, err := k8sClient.WatchAll(provider.LabelSelector, stopWatch)
				if err != nil {
					log.Errorf("Error watching kubernetes events: %v", err)
					timer := time.NewTimer(1 * time.Second)
					select {
					case <-timer.C:
						return err
					case <-stop:
						return nil
					}
				}
				for {
					select {
					case <-stop:
						stopWatch <- true
						return nil
					case event := <-eventsChan:
						log.Debugf("Received event from kubernetes %+v", event)
						templateObjects, err := provider.loadIngresses(k8sClient)
						if err != nil {
							stopWatch <- true
							return err
						}
						if reflect.DeepEqual(provider.lastConfiguration.Get(), templateObjects) {
							log.Debugf("Skipping event from kubernetes %+v", event)
						} else {
							provider.lastConfiguration.Set(templateObjects)
							configurationChan <- types.ConfigMessage{
								ProviderName:  "kubernetes",
								Configuration: provider.loadConfig(*templateObjects),
							}
						}
					}
				}
			}
		}

		notify := func(err error, time time.Duration) {
			log.Errorf("Kubernetes connection error %+v, retrying in %s", err, time)
		}
		err := backoff.RetryNotify(operation, job.NewBackOff(backoff.NewExponentialBackOff()), notify)
		if err != nil {
			log.Errorf("Cannot connect to Kubernetes server %+v", err)
		}
	})

	return nil
}

func (provider *Kubernetes) loadIngresses(k8sClient k8s.Client) (*types.Configuration, error) {
	ingresses := k8sClient.GetIngresses(provider.Namespaces)

	templateObjects := types.Configuration{
		map[string]*types.Backend{},
		map[string]*types.Frontend{},
	}
	PassHostHeader := provider.getPassHostHeader()
	for _, i := range ingresses {
		for _, r := range i.Spec.Rules {
			for _, pa := range r.HTTP.Paths {
				if _, exists := templateObjects.Backends[r.Host+pa.Path]; !exists {
					templateObjects.Backends[r.Host+pa.Path] = &types.Backend{
						Servers: make(map[string]types.Server),
					}
				}
				if _, exists := templateObjects.Frontends[r.Host+pa.Path]; !exists {
					templateObjects.Frontends[r.Host+pa.Path] = &types.Frontend{
						Backend:        r.Host + pa.Path,
						PassHostHeader: PassHostHeader,
						Routes:         make(map[string]types.Route),
						Priority:       len(pa.Path),
					}
				}
				if len(r.Host) > 0 {
					if _, exists := templateObjects.Frontends[r.Host+pa.Path].Routes[r.Host]; !exists {
						templateObjects.Frontends[r.Host+pa.Path].Routes[r.Host] = types.Route{
							Rule: "Host:" + r.Host,
						}
					}
				}
				if len(pa.Path) > 0 {
					ruleType := i.Annotations["traefik.frontend.rule.type"]

					switch strings.ToLower(ruleType) {
					case "pathprefixstrip":
						ruleType = "PathPrefixStrip"
					case "pathstrip":
						ruleType = "PathStrip"
					case "path":
						ruleType = "Path"
					case "pathprefix":
						ruleType = "PathPrefix"
					case "":
						ruleType = "PathPrefix"
					default:
						log.Warnf("Unknown RuleType %s for %s/%s, falling back to PathPrefix", ruleType, i.ObjectMeta.Namespace, i.ObjectMeta.Name)
						ruleType = "PathPrefix"
					}

					templateObjects.Frontends[r.Host+pa.Path].Routes[pa.Path] = types.Route{
						Rule: ruleType + ":" + pa.Path,
					}
				}
				service, exists, err := k8sClient.GetService(i.ObjectMeta.Namespace, pa.Backend.ServiceName)
				if err != nil || !exists {
					log.Warnf("Error retrieving service %s/%s: %v", i.ObjectMeta.Namespace, pa.Backend.ServiceName, err)
					delete(templateObjects.Frontends, r.Host+pa.Path)
					continue
				}

				protocol := "http"
				for _, port := range service.Spec.Ports {
					if equalPorts(port, pa.Backend.ServicePort) {
						if port.Port == 443 {
							protocol = "https"
						}
						endpoints, exists, err := k8sClient.GetEndpoints(service.ObjectMeta.Namespace, service.ObjectMeta.Name)
						if err != nil || !exists {
							log.Errorf("Error retrieving endpoints %s/%s: %v", service.ObjectMeta.Namespace, service.ObjectMeta.Name, err)
							continue
						}
						if len(endpoints.Subsets) == 0 {
							log.Warnf("Endpoints not found for %s/%s, falling back to Service ClusterIP", service.ObjectMeta.Namespace, service.ObjectMeta.Name)
							templateObjects.Backends[r.Host+pa.Path].Servers[string(service.UID)] = types.Server{
<<<<<<< HEAD
								URL:    protocol + "://" + service.Spec.ClusterIP + ":" + strconv.Itoa(int(port.Port)),
								Weight: 1,
=======
								URL:    protocol + "://" + service.Spec.ClusterIP + ":" + strconv.Itoa(port.Port),
								Weight: 0,
>>>>>>> 7f3ae6ed
							}
						} else {
							for _, subset := range endpoints.Subsets {
								for _, address := range subset.Addresses {
									url := protocol + "://" + address.IP + ":" + strconv.Itoa(endpointPortNumber(port, subset.Ports))
									name := url
									if address.TargetRef != nil && address.TargetRef.Name != "" {
										name = address.TargetRef.Name
									}
									templateObjects.Backends[r.Host+pa.Path].Servers[name] = types.Server{
										URL:    url,
										Weight: 0,
									}
								}
							}
						}
						break
					}
				}
			}
		}
	}
	return &templateObjects, nil
}

func endpointPortNumber(servicePort v1.ServicePort, endpointPorts []v1.EndpointPort) int {
	if len(endpointPorts) > 0 {
		//name is optional if there is only one port
		port := endpointPorts[0]
		for _, endpointPort := range endpointPorts {
			if servicePort.Name == endpointPort.Name {
				port = endpointPort
			}
		}
		return int(port.Port)
	}
	return int(servicePort.Port)
}

func equalPorts(servicePort v1.ServicePort, ingressPort intstr.IntOrString) bool {
	if int(servicePort.Port) == ingressPort.IntValue() {
		return true
	}
	if servicePort.Name != "" && servicePort.Name == ingressPort.String() {
		return true
	}
	return false
}

func (provider *Kubernetes) getPassHostHeader() bool {
	if provider.DisablePassHostHeaders {
		return false
	}
	return true
}

func (provider *Kubernetes) loadConfig(templateObjects types.Configuration) *types.Configuration {
	var FuncMap = template.FuncMap{}
	configuration, err := provider.getConfiguration("templates/kubernetes.tmpl", FuncMap, templateObjects)
	if err != nil {
		log.Error(err)
	}
	return configuration
}<|MERGE_RESOLUTION|>--- conflicted
+++ resolved
@@ -42,13 +42,8 @@
 
 // Provide allows the provider to provide configurations to traefik
 // using the given configuration channel.
-<<<<<<< HEAD
-func (provider *Kubernetes) Provide(configurationChan chan<- types.ConfigMessage, pool *safe.Pool, constraints []types.Constraint) error {
+func (provider *Kubernetes) Provide(configurationChan chan<- types.ConfigMessage, pool *safe.Pool, constraints types.Constraints) error {
 	k8sClient, err := provider.newK8sClient()
-=======
-func (provider *Kubernetes) Provide(configurationChan chan<- types.ConfigMessage, pool *safe.Pool, constraints types.Constraints) error {
-	k8sClient, err := provider.createClient()
->>>>>>> 7f3ae6ed
 	if err != nil {
 		return err
 	}
@@ -80,7 +75,6 @@
 						log.Debugf("Received event from kubernetes %+v", event)
 						templateObjects, err := provider.loadIngresses(k8sClient)
 						if err != nil {
-							stopWatch <- true
 							return err
 						}
 						if reflect.DeepEqual(provider.lastConfiguration.Get(), templateObjects) {
@@ -184,13 +178,8 @@
 						if len(endpoints.Subsets) == 0 {
 							log.Warnf("Endpoints not found for %s/%s, falling back to Service ClusterIP", service.ObjectMeta.Namespace, service.ObjectMeta.Name)
 							templateObjects.Backends[r.Host+pa.Path].Servers[string(service.UID)] = types.Server{
-<<<<<<< HEAD
 								URL:    protocol + "://" + service.Spec.ClusterIP + ":" + strconv.Itoa(int(port.Port)),
 								Weight: 1,
-=======
-								URL:    protocol + "://" + service.Spec.ClusterIP + ":" + strconv.Itoa(port.Port),
-								Weight: 0,
->>>>>>> 7f3ae6ed
 							}
 						} else {
 							for _, subset := range endpoints.Subsets {
@@ -202,7 +191,7 @@
 									}
 									templateObjects.Backends[r.Host+pa.Path].Servers[name] = types.Server{
 										URL:    url,
-										Weight: 0,
+										Weight: 1,
 									}
 								}
 							}
